--- conflicted
+++ resolved
@@ -135,7 +135,7 @@
   },
   {
     "url": "css/interface.css",
-    "revision": "1acec8b00001dd375d8e0d427787b822"
+    "revision": "d7e5a52c7461d6727f131c2040b02371"
   },
   {
     "url": "css/main.css",
@@ -155,11 +155,11 @@
   },
   {
     "url": "data/maps/map.js",
-    "revision": "0b5585d1a9980835fe27ade48af35711"
+    "revision": "9df575b24a537f89cfd8631dc45ac555"
   },
   {
     "url": "data/maps/map.json",
-    "revision": "2cc950f18eb7570be4ec56b43418fab8"
+    "revision": "8c1ce0d43623f6bc7709503c291e3a4a"
   },
   {
     "url": "data/sprites.json",
@@ -5214,12 +5214,32 @@
     "revision": "865ec535f921709b68d62654abe5993e"
   },
   {
+    "url": "img/tilesets/tilesheet-1.png",
+    "revision": "4ed6ad19567e986eeea6165090e38fae"
+  },
+  {
+    "url": "img/tilesets/tilesheet-2.png",
+    "revision": "542cc171d76067629a2579a4538d9594"
+  },
+  {
+    "url": "img/tilesets/tilesheet-3.png",
+    "revision": "c47d61b646854f4199b212a32f0547b4"
+  },
+  {
+    "url": "img/tilesets/tilesheet-4.png",
+    "revision": "1d606e8c58f3d06831d9a9ca2d04b5e4"
+  },
+  {
+    "url": "img/tilesets/tilesheet-5.png",
+    "revision": "a4abbe9197e99606af0d99689e7b993f"
+  },
+  {
     "url": "img/tilesets/tilesheet.png",
     "revision": "3a600f069fc12025e1b77c9ab392b3b5"
   },
   {
     "url": "index.html",
-    "revision": "d26bf8a2deb77773fcf802e1b0604d4b"
+    "revision": "464684bda1ece3a3ff2917af038e399f"
   },
   {
     "url": "js/app.js",
@@ -5251,7 +5271,7 @@
   },
   {
     "url": "js/controllers/input.js",
-    "revision": "6c98ce90377b4178532e4333b2b005e6"
+    "revision": "23df3a4c0adbecfbae14be298390d81a"
   },
   {
     "url": "js/controllers/interface.js",
@@ -5279,7 +5299,7 @@
   },
   {
     "url": "js/entity/character/character.js",
-    "revision": "65760e9cccf782f14e0826861f722946"
+    "revision": "c5e6c92983028e2d9678406710d5b79d"
   },
   {
     "url": "js/entity/character/mob/mob.js",
@@ -5315,11 +5335,11 @@
   },
   {
     "url": "js/entity/character/player/player.js",
-    "revision": "7a4bdbc5f72386453aaf24959b1d278f"
+    "revision": "fc789884604c08cbaa8d33445d5f00a3"
   },
   {
     "url": "js/entity/character/player/playerhandler.js",
-    "revision": "d898878df5d575428a9278a9ace19348"
+    "revision": "55b7306b01edcc6e4df1888156e61bac"
   },
   {
     "url": "js/entity/entity.js",
@@ -5327,7 +5347,7 @@
   },
   {
     "url": "js/entity/entityhandler.js",
-    "revision": "ea18a124f0570dac8dbc0de0c3c0d21d"
+    "revision": "cb7bb54cb1587499ed59fc6204ac2929"
   },
   {
     "url": "js/entity/objects/chest.js",
@@ -5343,11 +5363,11 @@
   },
   {
     "url": "js/entity/sprite.js",
-    "revision": "370f79ef1d42fd82749b50d270232fa5"
+    "revision": "e061f428a34281a96b168c23f98d3c4e"
   },
   {
     "url": "js/game.js",
-    "revision": "d66ee04771458803d4955f64b054cf4c"
+    "revision": "2193300af3a44cfc567ad305a7bfa967"
   },
   {
     "url": "js/interface/abilities.js",
@@ -5379,7 +5399,7 @@
   },
   {
     "url": "js/interface/inventory.js",
-    "revision": "c7760482b3df15ce6da37616f987b6ca"
+    "revision": "b79573dcd539da376da7b8eb8d93bfef"
   },
   {
     "url": "js/interface/profile/page.js",
@@ -5395,7 +5415,7 @@
   },
   {
     "url": "js/interface/profile/pages/settings.js",
-    "revision": "4000def6df8e81c42b6db9687caf409c"
+    "revision": "f10325b56877890e66afa9e1fc8d70ef"
   },
   {
     "url": "js/interface/profile/pages/state.js",
@@ -5407,11 +5427,11 @@
   },
   {
     "url": "js/interface/shop.js",
-    "revision": "f893f5a4c7d38a0f81b60d8a64fd0402"
+    "revision": "774cef246add033eef981150c72ef1f8"
   },
   {
     "url": "js/interface/warp.js",
-    "revision": "7b32a405d04950b50714960c7f08f757"
+    "revision": "df80b50208e558852bd92e56d9dc85e6"
   },
   {
     "url": "js/lib/astar.js",
@@ -5455,7 +5475,7 @@
   },
   {
     "url": "js/map/map.js",
-    "revision": "132ebccc541037b4f227d33790566789"
+    "revision": "cba2dd460815c5bdd80c8850cceeaffd"
   },
   {
     "url": "js/map/mapworker.js",
@@ -5463,7 +5483,7 @@
   },
   {
     "url": "js/network/connection.js",
-    "revision": "640dc1b59093d7b7488de6e40a80a1e1"
+    "revision": "bd66395b5aa4b414303cd0b6380d4474"
   },
   {
     "url": "js/network/impl/teamwar.js",
@@ -5475,7 +5495,7 @@
   },
   {
     "url": "js/network/packets.js",
-    "revision": "a18326864e8ebfe62f7ab1c2989ef0cb"
+    "revision": "5eaaf2b9aa6809369f9bb3cf0a62a3b3"
   },
   {
     "url": "js/network/socket.js",
@@ -5487,7 +5507,7 @@
   },
   {
     "url": "js/renderer/camera.js",
-    "revision": "6f85e26189e14253701394f0468f5d80"
+    "revision": "7c82b6f70715010a9998ce16a9ad8b4a"
   },
   {
     "url": "js/renderer/grids.js",
@@ -5511,15 +5531,15 @@
   },
   {
     "url": "js/renderer/renderer.js",
-    "revision": "bf85e83dddda8353581c17a4ff43bbd1"
+    "revision": "68ae4d125c6dd721887f202eeaa426e4"
   },
   {
     "url": "js/renderer/tile.js",
-    "revision": "9cd5738df647fddb0d8eda3c9e288597"
+    "revision": "1d35af512b6ff5a41f1fcf71323a66f3"
   },
   {
     "url": "js/renderer/updater.js",
-    "revision": "0105bb4f576697c3fe53d942188ed4fb"
+    "revision": "a0ac9f48016bca8922cc1fd96ef3b282"
   },
   {
     "url": "js/text.js",
@@ -5527,11 +5547,11 @@
   },
   {
     "url": "js/utils/detect.js",
-    "revision": "150c6b147a5add047b3aa2eac484be7d"
+    "revision": "b16597fdab6d94071b81f7e9d5ee5890"
   },
   {
     "url": "js/utils/modules.js",
-    "revision": "412737bd5032cdaf8c8e2cd00539d720"
+    "revision": "22471fa74dea660b01e8f61f8558499d"
   },
   {
     "url": "js/utils/pathfinder.js",
@@ -5558,6 +5578,14 @@
     "revision": "4a2178e98a5ad055f388c82504536ac6"
   },
   {
+    "url": "lib/gl-tiled.js",
+    "revision": "6e6c8df533f84a8ff01aa91e4e1b51d8"
+  },
+  {
+    "url": "lib/gl-tiled.resource-loader.js",
+    "revision": "899aff2e0e391495e48a84f3b24186e6"
+  },
+  {
     "url": "lib/illuminated.js",
     "revision": "72ae0223710a4849af39c54299bc4ed7"
   },
@@ -5571,7 +5599,7 @@
   },
   {
     "url": "manifest.json",
-    "revision": "39f63b5fe8ef6a350231acf9bdea944d"
+    "revision": "86a0899ca7f160da54abba83d6d52c5f"
   },
   {
     "url": "robots.txt",
@@ -5582,13 +5610,4 @@
     "revision": "0cb5c74bea59445adc3dc4171907595f"
   }
 ].concat(self.__precacheManifest || []);
-<<<<<<< HEAD
-workbox.precaching.precacheAndRoute(self.__precacheManifest, {});
-=======
-//workbox.precaching.precacheAndRoute(self.__precacheManifest, {});
-
-workbox.routing.registerRoute(/txt|xml|html|css|js|json/, new workbox.strategies.NetworkFirst({ "cacheName":"web", plugins: [new workbox.expiration.Plugin({ maxAgeSeconds: 86400, purgeOnQuotaError: false }), new workbox.cacheableResponse.Plugin({ statuses: [ 0, 200 ], headers: { 'x-test': 'true' } })] }), 'GET');
-workbox.routing.registerRoute(/ico|png|gif|jpg/, new workbox.strategies.NetworkFirst({ "cacheName":"images", plugins: [new workbox.expiration.Plugin({ maxAgeSeconds: 604800, purgeOnQuotaError: false }), new workbox.cacheableResponse.Plugin({ statuses: [ 0, 200 ], headers: { 'x-test': 'true' } })] }), 'GET');
-workbox.routing.registerRoute(/woff|eot|woff2|ttf|svg/, new workbox.strategies.NetworkFirst({ "cacheName":"audio", plugins: [new workbox.expiration.Plugin({ maxAgeSeconds: 604800, purgeOnQuotaError: false }), new workbox.cacheableResponse.Plugin({ statuses: [ 0, 200 ], headers: { 'x-test': 'true' } })] }), 'GET');
-workbox.routing.registerRoute(/mp3/, new workbox.strategies.NetworkFirst({ "cacheName":"fonts", plugins: [new workbox.expiration.Plugin({ maxAgeSeconds: 604800, purgeOnQuotaError: false }), new workbox.cacheableResponse.Plugin({ statuses: [ 0, 200 ], headers: { 'x-test': 'true' } })] }), 'GET');
->>>>>>> ea147dca
+workbox.precaching.precacheAndRoute(self.__precacheManifest, {});