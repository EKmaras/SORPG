--- conflicted
+++ resolved
@@ -481,12 +481,8 @@
                 <div id="healthBar">
                     <div id="healthBarText"></div>
                 </div>
-<<<<<<< HEAD
-=======
                 <div id="exp"></div>
                 <div id="expBar"></div>
-
->>>>>>> de81eb84
             </div>
         </div>
     </div>
