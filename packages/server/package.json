{
    "name": "@kaetram/server",
    "type": "module",
    "scripts": {
<<<<<<< HEAD
        "start": "tsx ./src/main.ts",
        "dev": "nodemon -e ts,json",
=======
        "start": "tsx --preserve-symlinks ./src/main.ts",
        "dev": "tsx watch --preserve-symlinks --clear-screen=false ./src/main.ts",
>>>>>>> f3657443
        "build": "tsc --noEmit"
    },
    "dependencies": {
        "@kaetram/common": "workspace:*",
        "axios": "^0.27.2",
        "bcryptjs": "^2.4.3",
        "discord.js": "^12.5.3",
        "dotenv-extended": "^2.9.0",
        "dotenv-parse-variables": "^2.0.0",
        "express": "^4.18.1",
        "lodash-es": "^4.17.21",
        "mongodb": "^4.8.1",
        "sanitizer": "^0.1.3",
        "socket.io": "^4.5.1",
        "tslib": "^2.4.0",
        "tsx": "^3.8.0",
        "ws": "^8.8.1"
    },
    "devDependencies": {
        "@kaetram/tools": "workspace:*",
        "@types/bcryptjs": "^2.4.2",
        "@types/dotenv-parse-variables": "^2.0.1",
        "@types/express": "^4.17.13",
        "@types/lodash-es": "^4.17.6",
        "@types/node": "^18.6.3",
        "@types/sanitizer": "^0.0.28",
        "@types/ws": "^8.5.3",
        "nodemon": "^2.0.19",
        "typescript": "^4.7.4"
    }
}<|MERGE_RESOLUTION|>--- conflicted
+++ resolved
@@ -2,13 +2,8 @@
     "name": "@kaetram/server",
     "type": "module",
     "scripts": {
-<<<<<<< HEAD
-        "start": "tsx ./src/main.ts",
-        "dev": "nodemon -e ts,json",
-=======
         "start": "tsx --preserve-symlinks ./src/main.ts",
         "dev": "tsx watch --preserve-symlinks --clear-screen=false ./src/main.ts",
->>>>>>> f3657443
         "build": "tsc --noEmit"
     },
     "dependencies": {
