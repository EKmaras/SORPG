--- conflicted
+++ resolved
@@ -9,7 +9,6 @@
 import Mob from '../game/entity/character/mob/mob';
 import Slot from '../game/entity/character/player/containers/slot';
 import Player from '../game/entity/character/player/player';
-import NPC from '../game/entity/npc/npc';
 import Projectile from '../game/entity/objects/projectile';
 import World from '../game/world';
 import Messages from '../network/messages';
@@ -489,40 +488,22 @@
         }
     }
 
-<<<<<<< HEAD
     handleRequest(message: [string]): void {
-        const [id] = message;
-=======
-    handleRequest(message: Array<any>): void {
-        let id = message.shift();
->>>>>>> d2ead30c
+        let [id] = message;
 
         if (id !== this.player.instance) return;
 
         this.world.region.push(this.player);
     }
 
-<<<<<<< HEAD
     handleTarget(message: [number, string]): void {
-        const [opcode, instance] = message;
-=======
-    handleTarget(message: Array<any>): void {
-        let opcode = message.shift(),
-            instance = message.shift();
->>>>>>> d2ead30c
+        let [opcode, instance] = message;
 
         log.debug(`Target [opcode]: ${instance} [${opcode}]`);
 
-        let entity;
-
         switch (opcode) {
-<<<<<<< HEAD
             case Packets.TargetOpcode.Talk: {
-                const entity = this.entities.get(instance);
-=======
-            case Packets.TargetOpcode.Talk:
-                entity = this.entities.get(instance);
->>>>>>> d2ead30c
+                let entity = this.entities.get(instance);
 
                 if (!entity || !this.player.isAdjacent(entity)) return;
 
@@ -541,23 +522,18 @@
                 break;
             }
 
-<<<<<<< HEAD
             case Packets.TargetOpcode.Attack: {
                 const target = this.entities.get<Character>(instance);
-=======
-            case Packets.TargetOpcode.Attack:
-                entity = this.entities.get(instance);
->>>>>>> d2ead30c
-
-                if (!entity || entity.dead || !this.canAttack(this.player, entity)) return;
+
+                if (!target || target.dead || !this.canAttack(this.player, target)) return;
 
                 this.player.cheatScore = 0;
 
                 this.world.push(Packets.PushOpcode.Regions, {
-                    regionId: entity.region,
+                    regionId: target.region,
                     message: new Messages.Combat(Packets.CombatOpcode.Initiate, {
                         attackerId: this.player.instance,
-                        targetId: entity.instance
+                        targetId: target.instance
                     })
                 });
 
