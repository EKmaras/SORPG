import _ from 'lodash-es';
import sanitizer from 'sanitizer';
import config from '@kaetram/common/config';
import log from '@kaetram/common/util/log';
import Utils from '@kaetram/common/util/utils';
import Filter from '@kaetram/common/util/filter';
import { Modules, Opcodes, Packets } from '@kaetram/common/network';

import Creator from '../database/mongodb/creator';
import { Spawn } from '../network/packets';

import Commands from './commands';

import type MongoDB from '../database/mongodb/mongodb';
import type Entities from './entities';
import type World from '../game/world';
import type Connection from '../network/connection';
import type {
    AbilityPacket,
    ContainerPacket,
    EquipmentPacket,
    LoginPacket,
    MovementPacket,
    ReadyPacket,
    StorePacket,
    WarpPacket,
    FriendsPacket
} from '@kaetram/common/types/messages/incoming';
import type Character from '../game/entity/character/character';
import type Player from '../game/entity/character/player/player';
import type Entity from '../game/entity/entity';
import type NPC from '../game/entity/npc/npc';
import type Chest from '../game/entity/objects/chest';

export default class Incoming {
    private world: World;
    private connection: Connection;
    private entities: Entities;
    private database: MongoDB;
    private commands: Commands;

    public constructor(private player: Player) {
        this.connection = player.connection;
        this.world = player.world;
        this.entities = this.world.entities;
        this.database = player.database;
        this.commands = new Commands(player);

        this.connection.onMessage(([packet, message]) => {
            if (!Utils.validPacket(packet)) {
                log.error(`Non-existent packet received: ${packet} data: `);
                log.error(message);

                return;
            }

            player.refreshTimeout();

            // Prevent server from crashing due to a packet malfunction.
            try {
                switch (packet) {
                    case Packets.Login: {
                        return this.handleLogin(message);
                    }
                    case Packets.Ready: {
                        return this.handleReady(message);
                    }
                    case Packets.List: {
                        return this.player.updateEntityList();
                    }
                    case Packets.Who: {
                        return this.handleWho(message);
                    }
                    case Packets.Equipment: {
                        return this.handleEquipment(message);
                    }
                    case Packets.Movement: {
                        return this.handleMovement(message);
                    }
                    case Packets.Target: {
                        return this.handleTarget(message);
                    }
                    case Packets.Network: {
                        return this.handleNetwork(message);
                    }
                    case Packets.Chat: {
                        return this.handleChat(message);
                    }
                    case Packets.Command: {
                        return this.handleCommand(message);
                    }
                    case Packets.Container: {
                        return this.handleContainer(message);
                    }
                    case Packets.Ability: {
                        return this.handleAbility(message);
                    }
                    case Packets.Respawn: {
                        return this.player.respawn();
                    }
                    case Packets.Trade: {
                        return this.handleTrade(message);
                    }
                    case Packets.Enchant: {
                        return this.handleEnchant(message);
                    }
                    case Packets.Warp: {
                        return this.handleWarp(message);
                    }
                    case Packets.Store: {
                        return this.handleStore(message);
                    }
                    case Packets.Friends: {
                        return this.handleFriends(message);
                    }
                }
            } catch (error) {
                log.error(error);
            }
        });
    }

    /**
     * Handles the login process for Kaetram.
     * @param data The packet data for the login. Generally contains
     * username, password, (email if registering). If it's a guest login,
     * then we proceed with no username/password and no database saving.
     */

    private handleLogin(data: LoginPacket): void {
        let { opcode, username, password, email } = data;

        if (username) {
            // Format username by making it all lower case, shorter than 32 characters, and no spaces.
            this.player.username = username.toLowerCase().slice(0, 32).trim();

            if (password) this.player.password = password.slice(0, 32);
            if (email) this.player.email = email;

            // Reject connection if player is already logged in.
            if (this.world.isOnline(this.player.username))
                return this.connection.reject('loggedin');

            // Proceed directly to login with default player data if skip database is present.
            if (config.skipDatabase) return this.player.load(Creator.serializePlayer(this.player));
        }

        // Handle login for each particular case.
        switch (opcode) {
            case Opcodes.Login.Login: {
                return this.database.login(this.player);
            }

            case Opcodes.Login.Register: {
                return this.database.register(this.player);
            }

            case Opcodes.Login.Guest: {
                this.player.isGuest = true; // Makes sure player doesn't get saved to database.
                this.player.username = `guest${Utils.counter}`; // Generate a random guest username.

                return this.player.load(Creator.serializePlayer(this.player));
            }
        }
    }

    private handleReady(data: ReadyPacket): void {
        let { regionsLoaded, userAgent } = data;

        this.player.handleUserAgent(userAgent, regionsLoaded);

        this.player.handler.startUpdateInterval();

        this.player.ready = true;

        this.player.updateRegion();
        this.player.updateEntities();
        this.player.updateEntityList();

        this.world.api.sendChat(Utils.formatName(this.player.username), 'has logged in!');
        this.world.discord.sendMessage(this.player.username, 'has logged in!');
        this.world.linkFriends(this.player);

        if (this.player.isDead()) this.player.deathCallback?.();
    }

    /**
     * Packet contains list of entity instances that the client is requesting to spawn. The client compares
     * all the entities in the region to the entities it has spawned and the difference is sent here. The difference
     * represents the entities that the client doesn't have spawned.
     * @param message Contains a list of entity instances
     */

    private handleWho(message: string[]): void {
        _.each(message, (instance: string) => {
            let entity = this.entities.get(instance);

            if (!entity || entity.dead) return;

            /* We handle player-specific entity statuses here. */
            this.player.send(
                new Spawn(entity, entity.hasDisplayInfo(this.player) ? this.player : undefined)
            );
        });
    }

    /**
     * Handles equipment packet. Generally involved in unequipping.
     * @param data Contains information about which slot to unequip.
     */

    private handleEquipment(data: EquipmentPacket): void {
        switch (data.opcode) {
            case Opcodes.Equipment.Unequip: {
                return this.player.equipment.unequip(data.type);
            }
        }
    }

    private handleMovement(data: MovementPacket): void {
        let {
                opcode,
                requestX,
                requestY,
                playerX,
                playerY,
                movementSpeed,
                targetInstance,
                orientation,
                following
            } = data,
            entity: Entity;

        if (this.player.dead) return;

        switch (opcode) {
            case Opcodes.Movement.Request: {
                return this.player.handleMovementRequest(
                    playerX!,
                    playerY!,
                    targetInstance!,
                    following!
                );
            }

            case Opcodes.Movement.Started: {
                return this.player.handleMovementStarted(
                    playerX!,
                    playerY!,
                    movementSpeed!,
                    targetInstance!
                );
            }

            case Opcodes.Movement.Step: {
                return this.player.handleMovementStep(playerX!, playerY!);
            }

            case Opcodes.Movement.Stop: {
                return this.player.handleMovementStop(
                    playerX!,
                    playerY!,
                    targetInstance!,
                    orientation
                );
            }

            case Opcodes.Movement.Entity: {
                entity = this.entities.get(targetInstance!) as Character;
                entity?.setPosition(requestX!, requestY!);
                break;
            }
        }
    }

    private handleTarget(message: [Opcodes.Target, string]): void {
        let [opcode, instance] = message;

        switch (opcode) {
            case Opcodes.Target.Talk: {
                let entity = this.entities.get(instance);

                if (!entity || !this.player.isAdjacent(entity)) return;

                this.player.cheatScore = 0;

                if (entity.isChest()) {
                    let chest = entity as unknown as Chest;
                    chest.openChest(this.player);
                    return;
                }

                if (entity.dead) return;

                this.player.npcTalkCallback?.(entity as NPC);

                break;
            }

            case Opcodes.Target.Attack: {
                let target = this.entities.get(instance) as Character;

                if (!target || target.dead || !this.canAttack(this.player, target)) return;

                this.player.cheatScore = 0;

                this.player.combat.attack(target);

                break;
            }

            case Opcodes.Target.None: {
                // Nothing do to here.

                break;
            }

            case Opcodes.Target.Object: {
                return this.player.handleObjectInteraction(instance);
            }
        }
    }

    private handleNetwork(message: [Opcodes.Network]): void {
        let [opcode] = message;

        switch (opcode) {
            case Opcodes.Network.Pong: {
                let time = Date.now();

                this.player.notify(`Latency of ${time - this.player.pingTime}ms`, 'red');

                break;
            }
        }
    }

    /**
     * Receives a raw chat input from the client, sanitizes it, and parses
     * whether it is just a message or a command.
     * @param message Raw string input from the client.
     */

    private handleChat(message: [string]): void {
        // Message sanitization.
        let text = sanitizer.escape(sanitizer.sanitize(message[0]));

        if (!text || text.length === 0 || !/\S/.test(text)) return;

        // Handle commands if the prefix is / or ;
        if (text.startsWith('/') || text.startsWith(';')) return this.commands.parse(text);

        this.player.chat(Filter.clean(text));
    }

    private handleCommand(message: [Opcodes.Command, Position]): void {
        let [opcode, position] = message;

        if (this.player.rights < 2) return;

        switch (opcode) {
            case Opcodes.Command.CtrlClick: {
                this.player.teleport(position.x, position.y, true);

                break;
            }
        }
    }

    /**
     * Handles data associated with containers. This can include removing
     * or selecting items in the container. Depending on the type, we route
     * to the appropriate action.
     * @param packet Packet data containing type of container and opcode information.
     */

    private handleContainer(packet: ContainerPacket): void {
        let container =
            packet.type === Modules.ContainerType.Inventory
                ? this.player.inventory
                : this.player.bank;

        log.debug(`Received container packet: ${packet.opcode} - ${packet.type}`);

        switch (packet.opcode) {
            case Opcodes.Container.Select: {
                return this.player.handleContainerSelect(
                    packet.type,
                    packet.index!,
                    packet.subType
                );
            }

            case Opcodes.Container.Remove: {
                container.remove(packet.index!, undefined, true);
                return;
            }

            case Opcodes.Container.Swap: {
                container.swap(packet.index!, packet.tIndex!);
                break;
            }
        }
    }

    /**
     * Handles incoming abilities actions from the client. Things such as using
     * an ability or moving one to a quick slot.
     * @param packet Contains infomration about which ability to use and where to move it.
     */

    private handleAbility(packet: AbilityPacket): void {
        switch (packet.opcode) {
            case Opcodes.Ability.Use: {
                return this.player.abilities.use(packet.key);
            }

            case Opcodes.Ability.QuickSlot: {
                return this.player.abilities.setQuickSlot(packet.key, packet.index!);
            }
        }
    }

    private handleTrade(message: [Opcodes.Trade, string]): void {
        let [opcode] = message,
            oPlayer = this.entities.get(message[1]);

        if (!oPlayer) return;

        switch (opcode) {
            case Opcodes.Trade.Request: {
                break;
            }

            case Opcodes.Trade.Accept: {
                break;
            }

            case Opcodes.Trade.Decline: {
                break;
            }
        }
    }

    private handleEnchant(message: [Opcodes.Enchant, unknown]): void {
        // let [opcode] = message;
        // switch (opcode) {
        //     case Opcodes.Enchant.Select: {
        //         let index = message[1] as number,
        //             item = this.player.inventory.slots[index],
        //             type: EnchantType = 'item';
        //         if (item.id < 1) return;
        //         if (Items.isShard(item.id)) type = 'shards';
        //         this.player.enchant.add(type, item);
        //         break;
        //     }
        //     case Opcodes.Enchant.Remove:
        //         this.player.enchant.remove(message[1] as EnchantType);
        //         break;
        //     case Opcodes.Enchant.Enchant:
        //         this.player.enchant.enchant();
        //         break;
        // }
    }

    /**
     * Receives a warp packet from the client containing the
     * id of the warp selected. The server then verifies
     * the request (whether the player can warp there or not
     * and if the requirements are fulfilled) and sends a teleport
     * packet later on.
     * @param data Contains information about the warp (such as id).
     */

    private handleWarp(data: WarpPacket): void {
        this.world.warps.warp(this.player, data.id);
    }

    /**
     * Receives store interaction packets from the client. This contains
     * the store key, the index of the item selected, and how much of the
     * item we are purchasing/sellling/selecting.
     * @param data Store packet data containing the store key, index, and amount.
     */

    private handleStore(data: StorePacket): void {
        log.debug(`Received store packet: ${data.opcode}`);

        // Ignore invalid packets.
        if (data.index < 0) return;

        switch (data.opcode) {
            case Opcodes.Store.Buy: {
                return this.world.stores.purchase(this.player, data.key, data.index, data.count);
            }

            case Opcodes.Store.Sell: {
                return this.world.stores.sell(this.player, data.key, data.index, data.count);
            }

            case Opcodes.Store.Select: {
                return this.world.stores.select(this.player, data.key, data.index, data.count);
            }
        }
    }

    /**
     * Handles incoming packets from the client about the friends list. Contains
     * isntructions such as adding or removing a friend from the list.
     * @param data Contains the opcode (type of action) and the username.
     */

    private handleFriends(data: FriendsPacket): void {
        switch (data.opcode) {
            case Opcodes.Friends.Add: {
                return this.player.friends.add(data.username);
<<<<<<< HEAD
            }
=======

            case Opcodes.Friends.Remove:
                return this.player.friends.remove(data.username);
>>>>>>> d684fce6
        }
    }

    /**
     * Used to prevent client-sided manipulation. The client will send the packet to start combat
     * but if it was modified by a presumed hacker, it will simply cease when it arrives to this condition.
     */
    private canAttack(attacker: Character, target: Character): boolean {
        if (attacker.isMob() || target.isMob()) return true;

        return (
            attacker.isPlayer() &&
            target.isPlayer() &&
            attacker.pvp &&
            target.pvp &&
            attacker.team !== target.team
        );
    }
}<|MERGE_RESOLUTION|>--- conflicted
+++ resolved
@@ -506,7 +506,7 @@
 
     /**
      * Handles incoming packets from the client about the friends list. Contains
-     * isntructions such as adding or removing a friend from the list.
+     * instructions such as adding or removing a friend from the list.
      * @param data Contains the opcode (type of action) and the username.
      */
 
@@ -514,13 +514,11 @@
         switch (data.opcode) {
             case Opcodes.Friends.Add: {
                 return this.player.friends.add(data.username);
-<<<<<<< HEAD
-            }
-=======
-
-            case Opcodes.Friends.Remove:
+            }
+
+            case Opcodes.Friends.Remove: {
                 return this.player.friends.remove(data.username);
->>>>>>> d684fce6
+            }
         }
     }
 
