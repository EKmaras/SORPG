--- conflicted
+++ resolved
@@ -54,14 +54,8 @@
         let identifier = name.toLowerCase(),
             guild = await this.database.loader.loadGuild(identifier);
 
-<<<<<<< HEAD
-        this.database.loader.loadGuild(identifier, (guild?: GuildData) => {
-            // Ensure a guild doesn't already exist with that name.
-            if (guild) return player.guildNotify(t('guilds:ALREADY_EXISTS'));
-=======
         // Ensure a guild doesn't already exist with that name.
         if (guild) return player.guildNotify('A guild with that name already exists.');
->>>>>>> 9e0e0e9b
 
         // Remove the gold from the player's inventory.
         player.inventory.removeItem('gold', 30_000);
@@ -154,37 +148,13 @@
      * @param identifier Used to determine the guild the player is joining.
      */
 
-<<<<<<< HEAD
-    public join(player: Player, identifier: string): void {
-        if (player.isGuest) return player.notify(t('guilds:NOT_ALLOWED_GUESTS_JOIN'));
-=======
     public async join(player: Player, identifier: string): Promise<void> {
         if (player.isGuest) return player.notify('Guests are not allowed to join a guild.');
->>>>>>> 9e0e0e9b
 
         if (player.guild) return player.notify(t('guilds:ALREADY_IN_GUILD'));
 
         // Attempt to grab the guild from the database.
-<<<<<<< HEAD
-        this.database.loader.loadGuild(identifier, (guild?: GuildData) => {
-            if (!guild)
-                return log.general(
-                    `Player ${player.username} tried to join a guild that doesn't exist.`
-                );
-
-            // Ensure the guild isn't full.
-            if (guild.members.length >= Modules.Constants.MAX_GUILD_MEMBERS)
-                return player.notify(t('guilds:GUILD_FULL'));
-
-            // Append the player to the guild's member list.
-            guild.members.push({
-                username: player.username,
-                rank: Modules.GuildRank.Fledgling,
-                joinDate: Date.now()
-            });
-=======
         let guild = await this.database.loader.loadGuild(identifier);
->>>>>>> 9e0e0e9b
 
         if (!guild)
             return log.general(
@@ -298,19 +268,10 @@
         // Grab the guild from the database.
         let guild = await this.database.loader.loadGuild(player.guild);
 
-<<<<<<< HEAD
-            // Ensure the player is the owner of the guild.
-            if (player.username !== guild.owner) return player.notify(t('guilds:NO_PERMISSION'));
-
-            // Ensure the player is not kicking themselves.
-            if (player.username === username)
-                return player.notify(t('guilds:CANNOT_KICK_YOURSELF'));
-=======
         if (!guild)
             return log.general(
                 `Player ${player.username} tried to kick someone from a guild that doesn't exist.`
             );
->>>>>>> 9e0e0e9b
 
         // Ensure the player is the owner of the guild.
         if (player.username !== guild.owner)
@@ -462,13 +423,7 @@
                 `Player ${player.username} tried to set a rank in a guild that doesn't exist.`
             );
 
-<<<<<<< HEAD
-            // Ensure the player has the correct permissions to update the rank.
-            if (player.username !== guild.owner)
-                return player.notify(t('guilds:NO_PERMISSION_RANK'));
-=======
         let { username } = member;
->>>>>>> 9e0e0e9b
 
         if (member?.rank === undefined)
             return log.warning(`Player ${username} is not in the guild.`);
