import _ from 'lodash';

import { Opcodes } from '@kaetram/common/network';
import log from '@kaetram/common/util/log';

import Player from '../game/entity/character/player/player';
import Messages, { Packet } from '../network/messages';

import type { RegionTileData, TilesetData } from '@kaetram/common/types/info';
import type Entity from '../game/entity/entity';
import type World from '../game/world';

interface Bounds {
    startX: number;
    startY: number;
    endX: number;
    endY: number;
}

export type Tile = number | number[];

interface RegionData {
    entities: { [instance: string]: Entity };
    players: string[];
    incoming: Entity[];
}

<<<<<<< HEAD
export interface RegionTileData {
    index: number;
    position: Pos;
    data: number[];
    c: boolean; //collision
    isObject: boolean;
    cursor: string;
}

=======
>>>>>>> 8b5fcd83
interface DynamicTiles {
    [index: number]: Partial<RegionTileData>;
}

type AddCallback = (entity: Entity, regionId: string | null) => void;
type RemoveCallback = (entity: Entity, oldRegions: string[]) => void;
type IncomingCallback = (entity: Entity, regionId: string) => void;

/**
 * Region Generation.
 * This is used in order to send the client data about the new region
 * it is about to enter. This has to be greatly expanded to generated
 * instanced areas where other entities will not be pushed to surrounding
 * players, even if they share the same coordinates.
 */
export default class Region {
    public map;
    private mapRegions;

    private entities;

    public regions: { [id: string]: RegionData } = {};

    private loaded = false;

    private addCallback?: AddCallback;
    private removeCallback?: RemoveCallback;
    private incomingCallback?: IncomingCallback;

    public constructor(private world: World) {
        this.map = world.map;
        this.mapRegions = world.map.regions;

        this.entities = world.entities;

        this.onAdd((entity, regionId) => {
            if (!entity || !entity.username) return;

            log.debug(`Entity - ${entity.username} has entered region - ${regionId}`);

            if (entity instanceof Player) {
                if (!entity.questsLoaded) return;

                if (!entity.achievementsLoaded) return;

                this.sendRegion(entity, regionId);
            }
        });

        this.onRemove((entity: Entity, oldRegions: string[]) => {
            if (!oldRegions || oldRegions.length === 0 || !entity || !entity.username) return;
        });

        this.onIncoming((entity: Entity, regionId: string) => {
            if (!entity || !entity.username) return;

            log.debug(`Entity - ${entity.username} is incoming into region - ${regionId}`);
        });

        this.load();
    }

    private load(): void {
        this.mapRegions.forEachRegion((regionId: string) => {
            this.regions[regionId] = {
                entities: {},
                players: [],
                incoming: []
            };
        });

        this.loaded = true;

        log.info('Finished loading regions!');
    }

    private addEntityToInstance(entity: Entity, player: Player): void {
        if (!entity) return;

        this.add(entity, player.region);

        player.updateRegion();
    }

    /**
     * We create an instance at the player's current surrounding
     * region IDs. These will have to be disposed of whenever we're done.
     */
    public createInstance(player: Player, regionId: string | null): void {
        player.instanced = true;

        this.mapRegions.forEachSurroundingRegion(regionId, (region: string) => {
            this.regions[Region.regionIdToInstance(player, region)] = {
                entities: {},
                players: [],
                incoming: []
            };
        });

        this.handle(player, regionId);
        this.push(player);

        this.world.push(Opcodes.Push.OldRegions, {
            player,
            message: new Messages.Region(Opcodes.Region.Update, {
                id: player.instance,
                type: 'remove'
            })
        });
    }

    public deleteInstance(player: Player): void {
        player.instanced = false;

        this.handle(player);
        this.push(player);

        this.mapRegions.forEachSurroundingRegion(player.region, (regionId: string) => {
            let instancedRegion = Region.regionIdToInstance(player, regionId);

            if (instancedRegion in this.regions) delete this.regions[instancedRegion];
        });
    }

    public parseRegions(): void {
        if (!this.loaded) return;

        this.mapRegions.forEachRegion((regionId: string) => {
            if (this.regions[regionId].incoming.length === 0) return;

            this.sendSpawns(regionId);

            this.regions[regionId].incoming = [];
        });
    }

    public syncRegions(player: Player): void {
        this.handle(player);
        this.push(player);

        this.sendTilesetInfo(player);
    }

    // If `regionId` is not null, we update adjacent regions
    public updateRegions(regionId?: string): void {
        if (regionId)
            this.mapRegions.forEachSurroundingRegion(regionId, (id: string) => {
                let region = this.regions[id];

                _.each(region.players, (instance: string) => {
                    let player = this.entities.players[instance];

                    if (player) this.sendRegion(player, player.region);
                });
            });
        else
            this.entities.forEachPlayer((player: Player) => {
                player.regionsLoaded = [];

                this.sendRegion(player, player.region, true);
                this.sendTilesetInfo(player);
            });
    }

    public sendRegion(player: Player, region: string | null, force?: boolean): void {
        let tileData = this.getRegionData(region, player, force);

        // No need to send empty data...
        if (tileData.length > 0) player.send(new Messages.Region(Opcodes.Region.Render, tileData));
    }

    // TODO - Format dynamic tiles to follow same structure as `getRegionData()`
    private getDynamicTiles(player: Player): DynamicTiles {
        let dynamicTiles: DynamicTiles = {},
            doors = player.doors.getAllTiles(),
            trees = player.getSurroundingTrees();

        doors.indexes.push(...trees.indexes);
        doors.data.push(...trees.data);
        doors.collisions.push(...trees.collisions);
        if (trees.objectData) doors.objectData = trees.objectData;

        for (let i in doors.indexes) {
            let tile: Partial<RegionTileData> = {
                    data: doors.data[i],
                    c: doors.collisions[i]
                },
                index = doors.indexes[i];

            if (!doors.objectData) break;

            if (index in doors.objectData) {
                tile.isObject = doors.objectData[index].isObject;

                if (doors.objectData[index].cursor) tile.cursor = doors.objectData[index].cursor;
            }

            dynamicTiles[index] = tile;
        }

        return dynamicTiles;
    }

    private sendTilesetInfo(player: Player): void {
        let tilesetData: TilesetData = {};

        for (let i in this.map.high)
            if (i in tilesetData) tilesetData[i].h = this.map.high[i];
            else tilesetData[i] = { h: this.map.high[i] };

        player.send(new Messages.Region(Opcodes.Region.Tileset, tilesetData));
    }

    private sendSpawns(regionId: string): void {
        if (!regionId) return;

        _.each(this.regions[regionId].incoming, (entity: Entity) => {
            if (!entity || !entity.instance || entity.instanced) return;

            this.world.push(Opcodes.Push.Regions, {
                regionId,
                message: new Messages.Spawn(entity),
                ignoreId: entity.isPlayer() ? entity.instance : null
            });
        });
    }

    private add(entity: Entity, regionId: string | null): string[] {
        let newRegions: string[] = [];

        if (entity && regionId && regionId in this.regions) {
            this.mapRegions.forEachSurroundingRegion(regionId, (id: string) => {
                if (entity.instanced) id = Region.regionIdToInstance(entity, id);

                let region = this.regions[id];

                if (region && region.entities) {
                    region.entities[entity.instance] = entity;
                    newRegions.push(id);
                }
            });

            entity.region = regionId;

            if (entity instanceof Player) this.regions[regionId].players.push(entity.instance);
        }

        this.addCallback?.(entity, regionId);

        return newRegions;
    }

    public remove(entity: Entity): string[] {
        let oldRegions: string[] = [];

        if (entity && entity.region) {
            let region = this.regions[entity.region];

            if (entity instanceof Player)
                region.players = _.reject(region.players, (id) => {
                    return id === entity.instance;
                });

            this.mapRegions.forEachSurroundingRegion(entity.region, (id: string) => {
                if (this.regions[id] && entity.instance in this.regions[id].entities) {
                    delete this.regions[id].entities[entity.instance];
                    oldRegions.push(id);
                }
            });

            entity.region = null;
        }

        this.removeCallback?.(entity, oldRegions);

        return oldRegions;
    }

    private incoming(entity: Entity, regionId: string): void {
        if (!entity || !regionId) return;

        let region = this.regions[regionId];

        if (region && !(entity.instance in region.entities)) region.incoming.push(entity);

        this.incomingCallback?.(entity, regionId);
    }

    public handle(entity: Entity, region: string | null = null): boolean {
        let regionsChanged = false;

        if (!entity) return regionsChanged;

        let regionId = region || this.mapRegions.regionIdFromPosition(entity.x, entity.y);

        if (entity.instanced) regionId = Region.regionIdToInstance(entity, regionId);

        if (!entity.region || (entity.region && entity.region !== regionId)) {
            regionsChanged = true;

            this.incoming(entity, regionId);

            let oldRegions = this.remove(entity),
                newRegions = this.add(entity, regionId);

            if (_.size(oldRegions) > 0) entity.recentRegions = _.difference(oldRegions, newRegions);
        }

        return regionsChanged;
    }

    public push(player: Player): void {
        let entities: string[];

        if (!player || !(player.region! in this.regions)) return;

        entities = _.keys(this.regions[player.region!].entities);

        entities = _.reject(entities, (instance) => {
            return instance === player.instance; // TODO //|| player.isInvisible(instance);
        });

        entities = _.map(entities, (instance: string) => {
            return instance;
        });

        player.send(new Messages.List(entities));
    }

    private changeTileAt(player: Player, newTile: Tile, x: number, y: number): void {
        let index = this.gridPositionToIndex(x, y);

        player.send(Region.getModify(index, newTile));
    }

    private changeGlobalTile(newTile: Tile, x: number, y: number): void {
        let index = this.gridPositionToIndex(x, y);

        this.map.data[index] = newTile;

        this.world.push(Opcodes.Push.Broadcast, {
            message: Region.getModify(index, newTile)
        });
    }

    private getRegionData(
        region: string | null,
        player: Player,
        force?: boolean
    ): RegionTileData[] {
        let data: RegionTileData[] = [];

        if (!player) return data;

        let dynamicTiles = this.getDynamicTiles(player);

        this.mapRegions.forEachSurroundingRegion(region, (regionId: string) => {
            if (player.hasLoadedRegion(regionId) && !force) return;

            player.loadRegion(regionId);

            let bounds = this.getRegionBounds(regionId);

            this.forEachTile(bounds, player.webSocketClient, dynamicTiles, (tile) => {
                data.push(tile);
            });
        });

        return data;
    }

    private forEachTile(
        bounds: Bounds,
        webSocket: boolean,
        dynamicTiles: DynamicTiles,
        callback: (tile: RegionTileData) => void
    ): void {
        this.forEachGrid(bounds, (x: number, y: number) => {
            let index = this.gridPositionToIndex(x - 1, y),
                tileData = this.map.data[index],
                isCollision = this.map.collisions.includes(index) || !tileData,
                objectId!: number;

            if (tileData !== 0)
                if (Array.isArray(tileData)) {
                    for (let tile of tileData)
                        if (this.map.isObject(tile)) {
                            objectId = tile;
                            break;
                        }
                } else if (this.map.isObject(tileData)) objectId = tileData;

            let info: Partial<RegionTileData> = {
                index
            };

            if (info.index! in dynamicTiles) {
                let dynamicTile = dynamicTiles[info.index!];

                info.data = dynamicTile.data;
                info.c = dynamicTile.c;

                if (dynamicTile.isObject) info.isObject = dynamicTile.isObject;
                if (dynamicTile.cursor) info.cursor = dynamicTile.cursor;
            } else {
                if (tileData) info.data = tileData as number[];
                if (isCollision) info.c = isCollision;
                if (objectId) {
                    info.isObject = !!objectId;
                    let cursor = this.map.getCursor(info.index!, objectId);
                    if (cursor) info.cursor = cursor;
                }
            }

            if (webSocket) {
                delete info.index;

                info.position = { x, y };
            }

            callback(info as RegionTileData);
        });
    }

    private forEachGrid(bounds: Bounds, callback: (x: number, y: number) => void): void {
        for (let y = bounds.startY; y < bounds.endY; y++)
            for (let x = bounds.startX; x < bounds.endX; x++) callback(x, y);
    }

    public getRegionBounds(regionId: string): Bounds {
        let regionCoordinates = this.mapRegions.regionIdToCoordinates(regionId);

        return {
            startX: regionCoordinates.x,
            startY: regionCoordinates.y,
            endX: regionCoordinates.x + this.map.regionWidth,
            endY: regionCoordinates.y + this.map.regionHeight
        };
    }

    private static getModify(index: number, newTile: Tile): Packet {
        return new Messages.Region(Opcodes.Region.Modify, {
            index,
            newTile
        });
    }

    private static instanceToRegionId(instancedRegionId: string): string {
        let region = instancedRegionId.split('-');

        return `${region[0]}-${region[1]}`;
    }

    private static regionIdToInstance(entity: Entity, regionId: string): string {
        return `${regionId}-${entity.instance}`;
    }

    public gridPositionToIndex(x: number, y: number): number {
        return y * this.map.width + x + 1;
    }

    private onAdd(callback: AddCallback): void {
        this.addCallback = callback;
    }

    private onRemove(callback: RemoveCallback): void {
        this.removeCallback = callback;
    }

    private onIncoming(callback: IncomingCallback): void {
        this.incomingCallback = callback;
    }
}<|MERGE_RESOLUTION|>--- conflicted
+++ resolved
@@ -25,18 +25,6 @@
     incoming: Entity[];
 }
 
-<<<<<<< HEAD
-export interface RegionTileData {
-    index: number;
-    position: Pos;
-    data: number[];
-    c: boolean; //collision
-    isObject: boolean;
-    cursor: string;
-}
-
-=======
->>>>>>> 8b5fcd83
 interface DynamicTiles {
     [index: number]: Partial<RegionTileData>;
 }
