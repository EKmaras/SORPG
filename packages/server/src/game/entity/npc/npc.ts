import rawData from '../../../../data/npcs.json';
import Entity from '../entity';

import log from '@kaetram/common/util/log';
import Utils from '@kaetram/common/util/utils';
import { NPCPacket as NPCPacket } from '@kaetram/common/network/impl';
import { Modules, Opcodes } from '@kaetram/common/network';
import { SpecialEntityTypes } from '@kaetram/common/network/modules';

<<<<<<< HEAD
import type { EntityDisplayInfo } from '@kaetram/common/types/entity';
import type { NPCData } from '@kaetram/common/network/impl/npc';
=======
>>>>>>> 7d9d2067
import type Player from '../character/player/player';
import type { NPCData } from '@kaetram/common/types/npc';
import type { EntityDisplayInfo } from '@kaetram/common/types/entity';

interface RawNPCData {
    [key: string]: NPCData;
}

export default class NPC extends Entity {
    // talkIndex = 0;

    private data: NPCData;

    private text: string[] = [];

    public role?: string;
    public store = '';

    public constructor(key: string, x: number, y: number) {
        super(Utils.createInstance(Modules.EntityType.NPC), key, x, y);

        this.data = (rawData as RawNPCData)[key];

        if (!this.data) {
            log.error(`[NPC] Could not find data for ${key}.`);
            return;
        }

        // Load default NPC data.
        this.name = this.data.name!;
        this.text = this.data.text || this.text;
        this.role = this.data.role!;
        this.store = this.data.store || '';
    }

    /**
     * Talks to an NPC and progresses the talking index of the player. It returns
     * the message the NPC is currently saying.
     * @param player The player to grab/compare talk index of.
     * @param text Optional parameter that uses default text in `npcs.json` if not specified.
     * @returns String of the current massage.
     */

    public talk(player?: Player, text = this.text): void {
        if (!(player && this.hasDialogue(text))) return;

        // Reset the talking index if we talk to a new NPC.
        if (player.npcTalk !== this.key) player.resetTalk(this.key);

        // Text to display at the current talking index.
        let message = text[player.talkIndex];

        /**
         * Reset the talking index when we reach the end or
         * continue progression otherwise.
         */

        if (player.talkIndex > text.length - 1) player.talkIndex = 0;
        else player.talkIndex++;

        // Send the network packet of the current dialogue index.
        player.send(
            new NPCPacket(Opcodes.NPC.Talk, {
                instance: this.instance,
                text: message
            })
        );
    }

    /**
     * Checks if the NPC has a dialogue array.
     * @returns If the dialogue array length is greater than 0.
     */

    public hasDialogue(text: string[]): boolean {
        return text.length > 0;
    }

    /**
     * Uses the player parameter to check if the NPC is currently present
     * in any of the player's active quests.
     * @param player Player we are checking achievement/quest status of.
     * @returns The RGB string of the NPC's name.
     */

    private getNameColour(player?: Player): string {
        if (player) {
            if (player.quests.getQuestFromNPC(this))
                return Modules.NameColours[SpecialEntityTypes.Quest];
            if (player?.achievements.getAchievementFromEntity(this))
                return Modules.NameColours[SpecialEntityTypes.Achievement];
        }

        return '';
    }

    /**
     * Grabs the display info for the NPC.
     * @param player Optional paramater to grab the display based on the player.
     * @returns An object containing display info data.
     */

    public override getDisplayInfo(player?: Player): EntityDisplayInfo {
        return {
            instance: this.instance,
            colour: this.getNameColour(player)
        };
    }

    /**
     * Checks whether or not the NPC is part of an active player's
     * achievement or quest if the parameter is specified.
     * @param player Optional parameter to check if the NPC is part of an active quest or achievement.
     * @returns Whether or not any display info data is present.
     */

    public override hasDisplayInfo(player?: Player): boolean {
        if (player) {
            if (player.quests.getQuestFromNPC(this)) return true;
            if (player.achievements.getAchievementFromEntity(this)) return true;
        }

        return false;
    }
}<|MERGE_RESOLUTION|>--- conflicted
+++ resolved
@@ -7,13 +7,8 @@
 import { Modules, Opcodes } from '@kaetram/common/network';
 import { SpecialEntityTypes } from '@kaetram/common/network/modules';
 
-<<<<<<< HEAD
-import type { EntityDisplayInfo } from '@kaetram/common/types/entity';
+import type Player from '../character/player/player';
 import type { NPCData } from '@kaetram/common/network/impl/npc';
-=======
->>>>>>> 7d9d2067
-import type Player from '../character/player/player';
-import type { NPCData } from '@kaetram/common/types/npc';
 import type { EntityDisplayInfo } from '@kaetram/common/types/entity';
 
 interface RawNPCData {
