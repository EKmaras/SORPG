import Warp from './warp';
import Skills from './skills';
import Quests from './quests';
import Hit from '../combat/hit';
import Handler from './handler';
import Mana from '../points/mana';
import Entity from '../../entity';
import Map from '../../../map/map';
import Character from '../character';
import Equipments from './equipments';
import Item from '../../objects/item';
import Bank from './containers/impl/bank';
import Achievements from './achievements';
import Regions from '../../../map/regions';
import Tree from '../../../globals/impl/tree';
import Abilities from './abilities/abilities';
import Formulas from '../../../../info/formulas';
import Inventory from './containers/impl/inventory';
import Packet from '@kaetram/server/src/network/packet';
import Incoming from '../../../../controllers/incoming';
import Entities from '@kaetram/server/src/controllers/entities';

import type World from '../../../world';
import type MongoDB from '../../../../database/mongodb/mongodb';
import type Connection from '../../../../network/connection';
import type NPC from '../../npc/npc';
import type Area from '../../../map/areas/area';
import type { PlayerInfo } from './../../../../database/mongodb/creator';

import config from '@kaetram/common/config';
import log from '@kaetram/common/util/log';
import Utils from '@kaetram/common/util/utils';

import { Modules, Opcodes } from '@kaetram/common/network';
import { PacketType } from '@kaetram/common/network/modules';
import { PlayerData } from '@kaetram/common/types/player';
import { PointerData } from '@kaetram/common/types/pointer';
import { ProcessedDoor } from '@kaetram/common/types/map';
import {
    Music,
    Camera,
    Chat,
    Experience,
    Heal,
    Movement,
    Notification,
    Overlay,
    Sync,
    Teleport,
    Welcome,
    Pointer
} from '@kaetram/server/src/network/packets';
import { ExperiencePacket } from '@kaetram/common/types/messages/outgoing';

type KillCallback = (character: Character) => void;
type InterfaceCallback = (state: boolean) => void;
type NPCTalkCallback = (npc: NPC) => void;
type DoorCallback = (door: ProcessedDoor) => void;

export interface PlayerRegions {
    regions: string;
    gameVersion: string;
}

export interface ObjectData {
    [index: number]: {
        isObject: boolean;
        cursor: string | undefined;
    };
}

export default class Player extends Character {
    public map: Map = this.world.map;
    private regions: Regions = this.world.map.regions;
    private entities: Entities = this.world.entities;

    public incoming: Incoming;

    public warp: Warp;
    public quests: Quests;
    public achievements: Achievements;
    public skills: Skills;
    public equipment: Equipments;
    public mana: Mana;

    public bank: Bank = new Bank(Modules.Constants.BANK_SIZE);
    public inventory: Inventory = new Inventory(Modules.Constants.INVENTORY_SIZE);

    private handler: Handler;

    public ready = false; // indicates if login processed finished
    public isGuest = false;
    public canTalk = true;
    public questsLoaded = false;
    public achievementsLoaded = false;

    private permanentPVP = false;

    public password = '';
    public email = '';

    public rights = 0;
    public experience = 0;
    public ban = 0; // epoch timestamp
    public mute = 0;
    public lastLogin = 0;
    public pvpKills = 0;
    public pvpDeaths = 0;
    public mapVersion = -1;

    public talkIndex = 0;
    public cheatScore = 0;

    // TODO - REFACTOR THESE ------------

    public webSocketClient: boolean;

    public abilities: Abilities;

    public team?: string; // TODO
    public userAgent!: string;

    private disconnectTimeout: NodeJS.Timeout | null = null;
    private timeoutDuration = 1000 * 60 * 10; // 10 minutes
    public lastRegionChange = Date.now();

    private currentSong: string | undefined;

    public regionsLoaded: number[] = [];
    public treesLoaded: { [instance: string]: Modules.TreeState } = {};
    public lightsLoaded: number[] = [];

    public npcTalk = '';
    // Currently open store of the player.
    public storeOpen = '';

    public movementStart!: number;
    public pingTime!: number;

    private lastNotify!: number;

    private nextExperience = -1;
    private prevExperience = -1;

    public profileDialogOpen?: boolean;
    public inventoryOpen?: boolean;
    public warpOpen?: boolean;

    public cameraArea: Area | undefined;
    private overlayArea: Area | undefined;

    public selectedShopItem!: { id: number; index: number } | null;

    //--------------------------------------

    public killCallback?: KillCallback;
    public npcTalkCallback?: NPCTalkCallback;
    public doorCallback?: DoorCallback;

    private cheatScoreCallback?: () => void;
    private profileToggleCallback?: InterfaceCallback;
    private inventoryToggleCallback?: InterfaceCallback;
    private warpToggleCallback?: InterfaceCallback;

    public constructor(world: World, public database: MongoDB, public connection: Connection) {
        super(connection.id, world, '', -1, -1);

        this.warp = new Warp(this);
        this.incoming = new Incoming(this);
        this.quests = new Quests(this);
        this.achievements = new Achievements(this);
        this.skills = new Skills(this);
        this.equipment = new Equipments(this);
        this.mana = new Mana(Formulas.getMaxMana(this.level));

        this.handler = new Handler(this);

        this.abilities = new Abilities(this);

        this.webSocketClient = this.connection.type === 'WebSocket';
    }

    /**
     * Begins the loading process by first inserting the database
     * information into the player object. The loading process works
     * as follows, a request to load the equipment data is made,
     * once that is completed, the callback in the player handler
     * begins loading the inventory, then the bank and quests, then
     * achievements, then skills, and finally the `intro` packet
     * is sent to the client. This is because we want to load the aforementioned
     * objects prior to entering the region since it may affect dynamic data,
     * entity information, and other stuff. The region system must have the player
     * fully loaded from the database prior to calculating region data.
     * @param data PlayerInfo object containing all data.
     */

    public load(data: PlayerInfo): void {
        // Store coords for when we're done loading.
        this.x = data.x;
        this.y = data.y;
        this.name = data.username;
        this.rights = data.rights;
        this.experience = data.experience;
        this.ban = data.ban;
        this.mute = data.mute;
        this.lastLogin = data.lastLogin;
        this.pvpKills = data.pvpKills;
        this.pvpDeaths = data.pvpDeaths;
        this.orientation = data.orientation;
        this.mapVersion = data.mapVersion;
        this.userAgent = data.userAgent;

        this.setPoison(data.poison.type, data.poison.start);
        this.warp.setLastWarp(data.lastWarp);

        this.level = Formulas.expToLevel(this.experience);
        this.nextExperience = Formulas.nextExp(this.experience);
        this.prevExperience = Formulas.prevExp(this.experience);

        // TODO - Do not calculate max points on every login, just store it instead.
        this.hitPoints.updateHitPoints([data.hitPoints, Formulas.getMaxHitPoints(this.level)]);
        this.mana.updateMana([data.mana, Formulas.getMaxMana(this.level)]);

        // Being the loading process.
        this.loadEquipment();
        this.loadInventory();
        this.loadBank();
        this.loadQuests();
        this.loadAchievements();
        this.loadSkills();
        this.intro();

        // equipment -> inventory/bank -> quests -> achievements -> skills -> intro
    }

    /**
     * Loads the equipment data from the database.
     */

    public loadEquipment(): void {
        this.database.loader?.loadEquipment(this, this.equipment.load.bind(this.equipment));
    }

    /**
     * Loads the inventory data from the database.
     */

    public loadInventory(): void {
        this.database.loader?.loadInventory(this, this.inventory.load.bind(this.inventory));
    }

    /**
     * Loads the bank data from the database.
     */

    public loadBank(): void {
        this.database.loader?.loadBank(this, this.bank.load.bind(this.bank));
    }

    /**
     * Loads the quest data from the database.
     */

    public loadQuests(): void {
        this.database.loader?.loadQuests(this, this.quests.load.bind(this.quests));
    }

    /**
     * Loads the achievement data from the database.
     */

    public loadAchievements(): void {
        this.database.loader?.loadAchievements(
            this,
            this.achievements.load.bind(this.achievements)
        );
    }

    /**
     * Loads the skill data from the database.
     */

    public loadSkills(): void {
        this.database.loader?.loadSkills(this, this.skills.load.bind(this.skills));
    }

    /**
     * Handle the actual player login. Check if the user is banned,
     * update hitPoints and mana, and send the player information
     * to the client.
     */

    public intro(): void {
        if (this.ban > Date.now()) return this.connection.reject('ban');

        if (this.hitPoints.getHitPoints() < 0)
            this.hitPoints.setHitPoints(this.hitPoints.getMaxHitPoints());

        if (this.mana.getMana() < 0) this.mana.setMana(this.mana.getMaxMana());

        /**
         * Send player data to client here
         */

        this.setPosition(this.x, this.y); // Set coords we loaded in `load`

        this.entities.addPlayer(this);

        this.send(new Welcome(this.serialize(false, true)));
    }

    /**
     * Destroys all the isntances in the player to aid the garbage collector.
     */

    public destroy(): void {
        this.combat.stop();
        this.skills.stop();

        if (this.disconnectTimeout) clearTimeout(this.disconnectTimeout);

        this.disconnectTimeout = null;

        this.handler = null!;
        this.inventory = null!;
        this.abilities = null!;
        this.skills = null!;
        this.quests = null!;
        this.bank = null!;
        this.warp = null!;

        this.connection = null!;
    }

    /**
     * Adds experience to the player and handles level ups/popups/packets/etc.
     * @param exp The amount of experience we are adding to the player.
     */

    public addExperience(exp: number): void {
        this.experience += exp;

        let oldLevel = this.level;

        this.level = Formulas.expToLevel(this.experience);
        this.nextExperience = Formulas.nextExp(this.experience);
        this.prevExperience = Formulas.prevExp(this.experience);

        let data = {
            instance: this.instance,
            level: this.level
        } as ExperiencePacket;

        // Update hit points and send a popup to the player when a level up occurs.
        if (oldLevel !== this.level) {
            this.hitPoints.setMaxHitPoints(Formulas.getMaxHitPoints(this.level));
            this.healHitPoints(this.hitPoints.maxPoints);

            this.updateRegion();

            this.popup('Level Up!', `Congratulations, you are now level ${this.level}!`, '#ff6600');
        }

        /**
         * Sending two sets of data as other users do not need to
         * know the experience of another player.. (yet).
         */

        this.sendToRegions(new Experience(Opcodes.Experience.Combat, data), true);

        data.amount = exp;
        data.experience = this.experience;
        data.nextExperience = this.nextExperience;
        data.prevExperience = this.prevExperience;

        this.send(new Experience(Opcodes.Experience.Combat, data));

        this.sync();
    }

    /**
     * Passed from the superclass...
     */
    public override heal(amount: number): void {
        super.heal(amount);

        this.mana.increment(amount);

        this.sync();
    }

    public healHitPoints(amount: number): void {
        let type = 'health' as const;

        this.hitPoints.increment(amount);

        this.sync();

        this.sendToRegions(
            new Heal({
                instance: this.instance,
                type,
                amount
            })
        );
    }

    public healManaPoints(amount: number): void {
        let type = 'mana' as const;

        this.mana.increment(amount);

        this.sync();

        this.sendToRegions(
            new Heal({
                instance: this.instance,
                type,
                amount
            })
        );
    }

    public eat(id: number): void {
        log.warning('player.eat() reimplement.');
    }

    /**
     * Updates the region that the player is currently in.
     */

    public updateRegion(): void {
        this.regions.sendRegion(this);
    }

    /**
     * Synchronizes the display info of the entities.
     */

    public updateEntities(): void {
        this.regions.sendDisplayInfo(this);
    }

    public teleport(x: number, y: number, withAnimation = false): void {
        this.sendToRegions(
            new Teleport({
                instance: this.instance,
                x,
                y,
                withAnimation
            })
        );

        this.setPosition(x, y, false);
        this.world.cleanCombat(this);
    }

    public incrementCheatScore(amount: number): void {
        if (this.combat.started) return;

        this.cheatScore += amount;

        this.cheatScoreCallback?.();
    }

    /**
     * We route all object clicks through the player instance
     * in order to organize data more neatly.
     */
    public handleObject(id: string): void {
        //
    }

    public handleBankOpen(): void {
        //
    }

    /**
     * Handler for when a container slot is selected at a specified index. Depending
     * on the type, we act accordingly. If we click an inventory, we check if the item
     * is equippable or consumable and remove it from the inventory. If we click a bank
     * element, we must move it from the inventory to the bank or vice versa.
     * @param type The type of container we are working with.
     * @param index Index at which we are selecting the item.
     */

    public handleContainerSelect(
        type: Modules.ContainerType,
        index: number,
        subType?: Modules.ContainerType
    ): void {
        let item: Item;

        switch (type) {
            case Modules.ContainerType.Inventory:
                item = this.inventory.getItem(this.inventory.get(index));

                if (!item) return;

                if (item.edible) {
                    item.plugin?.onUse(this);
                    this.inventory.remove(index, 1);
                }

                if (item.isEquippable()) {
                    this.inventory.remove(index);
                    this.equipment.equip(item);
                }

                break;

            case Modules.ContainerType.Bank:
                if (subType === Modules.ContainerType.Bank) this.inventory.move(this.bank, index);
                else if (subType === Modules.ContainerType.Inventory)
                    this.bank.move(this.inventory, index);

                break;
        }
    }

    public updatePVP(pvp: boolean, permanent = false): void {
        /**
         * No need to update if the state is the same
         */

        if (!this.region) return;

        if (this.pvp === pvp || this.permanentPVP) return;

        if (this.pvp && !pvp) this.notify('You are no longer in a PvP zone!');
        else this.notify('You have entered a PvP zone!');

        this.pvp = pvp;
        this.permanentPVP = permanent;

        // TODO - Redo the packet
        //this.sendToAdjacentRegions(this.region, new PVP(this.instance, this.pvp));
    }

    /**
     * Detects a change in the overlay area. If the player steps in an overlay
     * area, we send the information to the client. If the player exits the area,
     * we remove the overlay.
     * @param overlay An area containing overlay data or an undefined object.
     */

    public updateOverlay(overlay: Area | undefined): void {
        // Don't needlessly update if the overlay is the same
        if (this.overlayArea === overlay) return;

        // Store for comparison.
        this.overlayArea = overlay;

        // No overlay object or invalid object, remove the overlay.
        if (!overlay || !overlay.id) return this.send(new Overlay(Opcodes.Overlay.Remove));

        // New overlay is being loaded, remove lights.
        this.lightsLoaded = [];

        this.send(
            new Overlay(Opcodes.Overlay.Set, {
                image: overlay.fog || 'blank',
                colour: `rgba(0, 0, 0, ${overlay.darkness})`
            })
        );
    }

    public updateCamera(camera: Area | undefined): void {
        if (this.cameraArea === camera) return;

        this.cameraArea = camera;

        if (camera)
            switch (camera.type) {
                case 'lockX':
                    this.send(new Camera(Opcodes.Camera.LockX));
                    break;

                case 'lockY':
                    this.send(new Camera(Opcodes.Camera.LockY));
                    break;

                case 'player':
                    this.send(new Camera(Opcodes.Camera.Player));
                    break;
            }
        else this.send(new Camera(Opcodes.Camera.FreeFlow));
    }

    /**
     * Receives information about the current music area the player is in.
     * @param info The music area information, could be undefined.
     */

    public updateMusic(info?: Area): void {
        let song = info?.song;

        if (song === this.currentSong) return;

        this.currentSong = song;

        this.send(new Music(song));
    }

    public revertPoints(): void {
        this.hitPoints.setHitPoints(this.hitPoints.getMaxHitPoints());
        this.mana.setMana(this.mana.getMaxMana());

        this.sync();
    }

    public toggleProfile(state: boolean): void {
        this.profileDialogOpen = state;

        this.profileToggleCallback?.(state);
    }

    public toggleInventory(state: boolean): void {
        this.inventoryOpen = state;

        this.inventoryToggleCallback?.(state);
    }

    public toggleWarp(state: boolean): void {
        this.warpOpen = state;

        this.warpToggleCallback?.(state);
    }

    public getMana(): number {
        return this.mana.getMana();
    }

    public getMaxMana(): number {
        return this.mana.getMaxMana();
    }

    private getMovementSpeed(): number {
        // let itemMovementSpeed = Items.getMovementSpeed(this.armour.name),
        //     movementSpeed = itemMovementSpeed || this.defaultMovementSpeed;

        // /*
        //  * Here we can handle equipment/potions/abilities that alter
        //  * the player's movement speed. We then just broadcast it.
        //  */

        // this.movementSpeed = movementSpeed;

        return this.movementSpeed;
    }

    /**
     * Setters
     */

    /**
     * Override for the superclass `setPosition` function. Since the player must always be
     * synced up to nearby players, this function sends a packet to the nearby region about
     * every movement. It also checks gainst no-clipping and player positionining. In the event
     * no clip is detected, we teleport the player to their old valid position. If the player
     * is out of bounds (generally happens when a new character is created and x/y values are
     * -1) we teleport them to their respective spawn point.
     * @param x The new grid x coordinate we are moving to.
     * @param y The new grd y coordinate we are moving to.
     * @param forced Forced parameters ignores current actions and forces the player to move.
     */

    public override setPosition(x: number, y: number, forced = false): void {
        if (this.dead) return;

<<<<<<< HEAD
        // Check against noclipping by verifying the collision w/ dynamic tiles.
        if (this.map.isColliding(x, y, this)) {
=======
        // Check against noclipping by verifying the collision w/ dnyamic tiles.
        if (this.map.isColliding(x, y, this) && !this.isAdmin()) {
>>>>>>> e6fa7efa
            /**
             * If the old coordinate values are invalid or they may cause a loop
             * in the `teleport` function, we instead send the player to the spawn point.
             */
            if (
                (this.oldX === -1 && this.oldY === -1) ||
                (this.oldX === this.x && this.oldY === this.y)
            )
                return this.sendToSpawn();

            this.notify(`Noclip detected in your movement, please submit a bug report.`);
            this.teleport(this.oldX, this.oldY);
            return;
        }

        // Sets the player's new position.
        super.setPosition(x, y);

        // Relay a packet to the nearby regions without including the player.
        this.sendToRegions(
            new Movement(Opcodes.Movement.Move, {
                instance: this.instance,
                x,
                y,
                forced
            }),
            true
        );
    }

    /**
     * Override the `setRegion` in Entity by adding a callback.
     * @param region The new region we are setting.
     */

    public override setRegion(region: number): void {
        super.setRegion(region);
        if (region !== -1) this.regionCallback?.(region);
    }

    /**
     * Getters
     */

    public hasMaxMana(): boolean {
        return this.mana.getMana() >= this.mana.getMaxMana();
    }

    public override hasSpecialAttack(): boolean {
        return false;
    }

    public canBeStunned(): boolean {
        return true;
    }

    /**
     * @returns If the player rights are greater than 0.
     */

    public isMod(): boolean {
        return this.rights > 0;
    }

    /**
     * @returns If the player rights are greater than 1.
     */

    public isAdmin(): boolean {
        return this.rights > 1;
    }

    /**
     * Grabs the spawn point on the player depending on whether or not he
     * has finished the tutorial quest.
     * @returns The spawn point Position object containing x and y grid positions.
     */

    public getSpawn(): Position {
        if (!this.quests.isTutorialFinished())
            return Utils.getPositionFromString(Modules.Constants.TUTORIAL_SPAWN_POINT);

        return Utils.getPositionFromString(Modules.Constants.SPAWN_POINT);
    }

    public getHit(target: Character): Hit | undefined {
        let weapon = this.equipment.getWeapon(),
            defaultDamage = Formulas.getDamage(this, target),
            isSpecial = Utils.randomInt(0, 100) < 30 + weapon.abilityLevel * 3;

        if (!isSpecial || !this.hasSpecialAttack())
            return new Hit(Modules.Hits.Damage, defaultDamage);

        let multiplier: number, damage: number;

        switch (weapon.ability) {
            case Modules.Enchantment.Critical:
                /**
                 * Still experimental, not sure how likely it is that you're
                 * gonna do a critical strike. I just do not want it getting
                 * out of hand, it's easier to buff than to nerf..
                 */

                multiplier = 1 + weapon.abilityLevel;
                damage = defaultDamage * multiplier;

                return new Hit(Modules.Hits.Critical, damage);

            case Modules.Enchantment.Stun:
                return new Hit(Modules.Hits.Stun, defaultDamage);

            case Modules.Enchantment.Explosive:
                return new Hit(Modules.Hits.Explosive, defaultDamage);
        }
    }

    public loadRegion(region: number): void {
        this.regionsLoaded.push(region);
    }

    /**
     * Adds a tree to our loaded tree instances.
     * @param tree The tree we are adding.
     */

    public loadTree(tree: Tree): void {
        this.treesLoaded[tree.instance] = tree.state;
    }

    public hasLoadedRegion(region: number): boolean {
        return this.regionsLoaded.includes(region);
    }

    /**
     * Checks if the tree is within our loaded trees and that the state matches.
     * @param tree The tree we are chceking.
     * @returns If the tree is loaded and the state matches.
     */

    public hasLoadedTree(tree: Tree): boolean {
        return tree.instance in this.treesLoaded && this.treesLoaded[tree.instance] === tree.state;
    }

    public hasLoadedLight(light: number): boolean {
        return this.lightsLoaded.includes(light);
    }

    /**
     * Disconnects the player and sends the UTF8 error message to the client.
     */

    public timeout(): void {
        if (!this.connection) return;

        this.connection.sendUTF8('timeout');
        this.connection.close('Player timed out.');
    }

    /**
     * Resets the timeout every time an action is performed. This way we keep
     * a `countdown` going constantly that resets every time an action is performed.
     */

    public refreshTimeout(): void {
        if (this.disconnectTimeout) clearTimeout(this.disconnectTimeout);

        this.disconnectTimeout = setTimeout(() => this.timeout(), this.timeoutDuration);
    }

    public isMuted(): boolean {
        let time = Date.now();

        return this.mute - time > 0;
    }

    /**
     * An override for the adjacent function. Players need a bit more space
     * when targeting an enemy without range. If not, following an entity becomes
     * rather annoying.
     * @param entity The entity we are calculating distance to.
     * @returns If the entity distance is less than calculated distance.
     */

    public override isAdjacent(entity: Entity): boolean {
        return this.getDistance(entity) < (this.hasTarget() ? 4 : 2);
    }

    /**
     * Checks if the weapon the player is currently wielding is a ranged weapon.
     * @returns If the weapon slot is a ranged weapon.
     */

    public override isRanged(): boolean {
        return this.equipment.getWeapon().ranged;
    }

    /**
     * Players obtain their poisoning abilities from their weapon. Certain
     * weapons may be imbued with a poison effect. This checks if that status
     * is active.
     * @returns Whether or not the weapon is poisonous.
     */

    public override isPoisonous(): boolean {
        return this.equipment.getWeapon().poisonous;
    }

    /**
     * Miscellaneous
     */

    /**
     * We create this function to make it easier to send
     * packets to players instead of always importing `world`
     * in other classes.
     * @param packet Packet we are sending to the player.
     */

    public send(packet: Packet): void {
        this.world.push(PacketType.Player, {
            packet,
            player: this
        });
    }

    /**
     * A player's old region is the one they just left from. We grab the first
     * region in the array and send a surrounding region request based on that.
     * @param packet Packet we are sending to the player.
     */

    public sendToOldRegions(packet: Packet): void {
        let [oldRegion] = this.oldRegions;

        if (!oldRegion) return;

        this.world.push(PacketType.Regions, {
            region: oldRegion,
            packet
        });
    }

    public sendToSpawn(): void {
        let spawnPoint = this.getSpawn();

        this.teleport(spawnPoint.x, spawnPoint.y, true);
    }

    public sendMessage(playerName: string, message: string): void {
        if (config.hubEnabled) {
            this.world.api.sendPrivateMessage(this, playerName, message);
            return;
        }

        if (!this.world.isOnline(playerName))
            return this.notify(`@aquamarine@${playerName}@crimson@ is not online.`, 'crimson');

        let otherPlayer = this.world.getPlayerByName(playerName),
            oFormattedName = Utils.formatName(playerName), // Formated username of the other player.
            formattedName = Utils.formatName(this.username); // Formatted username of current instance.

        otherPlayer.notify(`[From ${oFormattedName}]: ${message}`, 'aquamarine');
        this.notify(`[To ${formattedName}]: ${message}`, 'aquamarine');
    }

    /**
     * Function to be used for syncing up health,
     * mana, exp, and other variables
     */

    public sync(): void {
        // Update attack range each-time we sync.
        this.attackRange = this.isRanged() ? 7 : 1;

        // Sync the player information to the surrounding regions.
        this.sendToRegions(new Sync(this.serialize(true)), true);
    }

    /**
     * Sends a chat message with the specified text string. The message
     * can be global or only sent to nearby regions.
     * @param message The string data we are sending to the client.
     * @param global Whether or not the message is relayed to all players in the world or just region.
     * @param withBubble Whether or not to display a visual bubble with message in it.
     * @param colour The colour of the message. Defaults client-sided if not specified.
     */

    public chat(message: string, global = false, withBubble = true, colour = ''): void {
        if (this.isMuted()) return this.notify('You are currently muted.', 'crimson');
        if (!this.canTalk) return this.notify('You cannot talk at this time.', 'crimson');

        log.debug(`[${this.username}] ${message}`);

        let name = Utils.formatName(this.username),
            source = `${global ? '[Global]' : ''} ${name}`;

        // Relay the message to the discord channel.
        if (config.discordEnabled) this.world.discord.sendMessage(source, message, undefined, true);

        // API relays the message to the discord server from multiple worlds.
        if (config.hubEnabled) this.world.api.sendChat(source, message);

        if (global) return this.world.globalMessage(name, message, colour);

        let packet = new Chat({
            instance: this.instance,
            message,
            withBubble,
            colour
        });

        this.sendToRegions(packet);
    }

    /**
     * Sends a popup message to the player (generally used
     * for quests or achievements);
     * @param title The header text for the popup.
     * @param message The text contents of the popup.
     * @param colour The colour of the popup's text.
     */

    public popup(title: string, message: string, colour = '#00000'): void {
        if (!title) return;

        title = Utils.parseMessage(title);
        message = Utils.parseMessage(message);

        this.send(
            new Notification(Opcodes.Notification.Popup, {
                title,
                message,
                colour
            })
        );
    }

    /**
     * Sends a chatbox message to the player.
     * @param message String text we want to display to the player.
     * @param colour Optional parameter indicating text colour.
     */

    public notify(message: string, colour = ''): void {
        if (!message) return;

        // Prevent notify spams
        if (Date.now() - this.lastNotify < 250) return;

        message = Utils.parseMessage(message);

        this.send(
            new Notification(Opcodes.Notification.Text, {
                message,
                colour
            })
        );

        this.lastNotify = Date.now();
    }

    /**
     * Sends a pointer data packet to the player. Removes all
     * existing pointers first to prevent multiple pointers.
     * @param opcode The pointer opcode we are sending.
     * @param info Information for the pointer such as position.
     */

    public pointer(opcode: Opcodes.Pointer, info: PointerData): void {
        // Remove all existing pointers first.
        this.send(new Pointer(Opcodes.Pointer.Remove));

        // Invalid pointer data received.
        if (!(opcode in Opcodes.Pointer)) return;

        info.instance = this.instance;

        this.send(new Pointer(opcode, info));
    }

    /**
     * Forcefully stopping the player will simply halt
     * them in between tiles. Should only be used if they are
     * being transported elsewhere.
     */

    public stopMovement(forced = false): void {
        this.send(
            new Movement(Opcodes.Movement.Stop, {
                instance: this.instance,
                forced
            })
        );
    }

    /**
     * Saves the player data to the database.
     */

    public save(): void {
        if (config.skipDatabase || this.isGuest || !this.ready) return;

        this.database.creator?.save(this);
    }

    /**
     * Serializes the player character to be sent to
     * nearby regions. This contains all the data
     * about the player that other players should
     * be able to see.
     * @param withEquipment Whether or not to include equipment batch data.
     * @param withExperience Whether or not to incluide experience data.
     * @returns PlayerData containing all of the player info.
     */

    public override serialize(withEquipment = false, withExperience = false): PlayerData {
        let data = super.serialize() as PlayerData;

        // Sprite key is the armour key.
        data.key = this.equipment.getArmour().key || 'clotharmor';
        data.name = Utils.formatName(this.username);
        data.rights = this.rights;
        data.level = this.level;
        data.hitPoints = this.hitPoints.getHitPoints();
        data.maxHitPoints = this.hitPoints.getMaxHitPoints();
        data.attackRange = this.attackRange;
        data.orientation = this.orientation;
        data.movementSpeed = this.getMovementSpeed();

        // Include equipment only when necessary.
        if (withEquipment) data.equipments = this.equipment.serialize().equipments;

        if (withExperience) {
            data.experience = this.experience;
            data.prevExperience = this.prevExperience;
            data.nextExperience = this.nextExperience;
        }

        return data;
    }

    /**
     * Override for obtaining the weapon power level.
     * @returns The player's currently equipped weapon's power level.
     */

    public override getWeaponLevel(): number {
        return this.equipment.getWeapon().power;
    }

    /**
     * Override for obtaining the armour power level.
     * @returns The player's currently equipped armour's power level.
     */

    public override getArmourLevel(): number {
        return this.equipment.getArmour().power;
    }

    /**
     * Callback for when the current character kills another character.
     * @param callback Contains the character object that was killed.
     */

    public onKill(callback: KillCallback): void {
        this.killCallback = callback;
    }

    /**
     * Callback for when the player talks to an NPC.
     * @param callback Contains the NPC object the player is talking to.
     */

    public onTalkToNPC(callback: NPCTalkCallback): void {
        this.npcTalkCallback = callback;
    }

    /**
     * Callback for when the player has entered through a door.
     * @param callback Contains information about the door player is entering through.
     */

    public onDoor(callback: DoorCallback): void {
        this.doorCallback = callback;
    }

    /**
     * Callback for when the player has clicked the profile UI button.
     */

    public onProfile(callback: InterfaceCallback): void {
        this.profileToggleCallback = callback;
    }

    /**
     * Callback for when the player has clicked the inventory button.
     */

    public onInventory(callback: InterfaceCallback): void {
        this.inventoryToggleCallback = callback;
    }

    /**
     * Callback for when the warp button in the UI has been clicked.
     */

    public onWarp(callback: InterfaceCallback): void {
        this.warpToggleCallback = callback;
    }

    /**
     * Callback for when the cheat score has increased.
     */

    public onCheatScore(callback: () => void): void {
        this.cheatScoreCallback = callback;
    }
}<|MERGE_RESOLUTION|>--- conflicted
+++ resolved
@@ -668,13 +668,8 @@
     public override setPosition(x: number, y: number, forced = false): void {
         if (this.dead) return;
 
-<<<<<<< HEAD
         // Check against noclipping by verifying the collision w/ dynamic tiles.
-        if (this.map.isColliding(x, y, this)) {
-=======
-        // Check against noclipping by verifying the collision w/ dnyamic tiles.
         if (this.map.isColliding(x, y, this) && !this.isAdmin()) {
->>>>>>> e6fa7efa
             /**
              * If the old coordinate values are invalid or they may cause a loop
              * in the `teleport` function, we instead send the player to the spawn point.
