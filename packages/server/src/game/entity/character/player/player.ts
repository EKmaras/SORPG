import Warp from './warp';
import Skills from './skills';
import Quests from './quests';
import Hit from '../combat/hit';
import Handler from './handler';
import NPC from '../../npc/npc';
import Mana from '../points/mana';
import Map from '../../../map/map';
import Character from '../character';
import Equipments from './equipments';
import Item from '../../objects/item';
import Bank from './containers/impl/bank';
import Achievements from './achievements';
import Regions from '../../../map/regions';
import Tree from '../../../globals/impl/tree';
import Abilities from './abilities/abilities';
import Formulas from '../../../../info/formulas';
import Minigame from '../../../minigames/minigame';
import Inventory from './containers/impl/inventory';
import Packet from '@kaetram/server/src/network/packet';
import Incoming from '../../../../controllers/incoming';
import Entities from '@kaetram/server/src/controllers/entities';

import type World from '../../../world';
import type MongoDB from '../../../../database/mongodb/mongodb';
import type Connection from '../../../../network/connection';
import type Area from '../../../map/areas/area';
import type { PlayerInfo } from './../../../../database/mongodb/creator';

import config from '@kaetram/common/config';
import log from '@kaetram/common/util/log';
import Utils from '@kaetram/common/util/utils';

import { Modules, Opcodes } from '@kaetram/common/network';
import { PacketType } from '@kaetram/common/network/modules';
import { PlayerData } from '@kaetram/common/types/player';
import { PointerData } from '@kaetram/common/types/pointer';
import { ProcessedDoor } from '@kaetram/common/types/map';
import { ExperiencePacket } from '@kaetram/common/types/messages/outgoing';
import { EntityDisplayInfo } from '@kaetram/common/types/entity';
import { Team } from '@kaetram/common/types/minigame.d';
import {
    Music,
    Camera,
    Chat,
    Experience,
    Heal,
    Movement,
    Notification,
    Overlay,
    Sync,
    Teleport,
    Welcome,
    Pointer,
    PVP,
    Spawn,
    Respawn
} from '@kaetram/server/src/network/packets';

type KillCallback = (character: Character) => void;
type NPCTalkCallback = (npc: NPC) => void;
type DoorCallback = (door: ProcessedDoor) => void;
type RegionCallback = (region: number) => void;
type RecentRegionsCallback = (regions: number[]) => void;
export interface PlayerRegions {
    regions: string;
    gameVersion: string;
}

export interface ObjectData {
    [index: number]: {
        isObject: boolean;
        cursor: string | undefined;
    };
}

export default class Player extends Character {
    public map: Map = this.world.map;
    private regions: Regions = this.world.map.regions;
    private entities: Entities = this.world.entities;

    public incoming: Incoming = new Incoming(this);

    public bank: Bank = new Bank(Modules.Constants.BANK_SIZE);
    public inventory: Inventory = new Inventory(Modules.Constants.INVENTORY_SIZE);

    public warp: Warp = new Warp(this);
    public quests: Quests = new Quests(this);
    public achievements: Achievements = new Achievements(this);
    public skills: Skills = new Skills(this);
    public equipment: Equipments = new Equipments(this);
    public mana: Mana = new Mana(Formulas.getMaxMana(this.level));
    public abilities: Abilities = new Abilities(this);

    public handler: Handler = new Handler(this);

    public ready = false; // indicates if login processed finished
    public isGuest = false;
    public canTalk = true;
    public questsLoaded = false;
    public achievementsLoaded = false;

    // Player info
    public password = '';
    public email = '';
    public userAgent = '';

    public rights = 0;

    // Experience
    public experience = 0;
    private nextExperience = -1;
    private prevExperience = -1;

    // Ban and mute values
    public ban = 0; // epoch timestamp
    public mute = 0;

    // Player statistics
    public lastLogin = 0;
    public pvpKills = 0;
    public pvpDeaths = 0;

    // Player miscellaneous data
    public mapVersion = -1;
    public cheatScore = 0;
    public movementStart = 0;
    public pingTime = 0;

    private lastNotify = 0;

    private disconnectTimeout: NodeJS.Timeout | null = null;
    private timeoutDuration = 1000 * 60 * 10; // 10 minutes

    private currentSong: string | undefined;

    public minigameArea: Area | undefined = undefined;

    // Region data
    public regionsLoaded: number[] = [];
    public treesLoaded: { [instance: string]: Modules.TreeState } = {};
    public lightsLoaded: number[] = [];

    // NPC talking
    public npcTalk = '';
    public talkIndex = 0;

    // Minigame status of the player.
    public minigame = -1; // Opcodes.Minigame
    public team: Team = -1;

    // Currently open store of the player.
    public storeOpen = '';

    private cameraArea: Area | undefined;
    private overlayArea: Area | undefined;

    public killCallback?: KillCallback;
    public npcTalkCallback?: NPCTalkCallback;
    public doorCallback?: DoorCallback;
    public regionCallback?: RegionCallback;
    public recentRegionsCallback?: RecentRegionsCallback;

    private cheatScoreCallback?: () => void;

    public constructor(world: World, public database: MongoDB, public connection: Connection) {
        super(connection.id, world, '', -1, -1);
    }

    /**
     * Begins the loading process by first inserting the database
     * information into the player object. The loading process works
     * as follows, a request to load the equipment data is made,
     * once that is completed, the callback in the player handler
     * begins loading the inventory, then the bank and quests, then
     * achievements, then skills, and finally the `intro` packet
     * is sent to the client. This is because we want to load the aforementioned
     * objects prior to entering the region since it may affect dynamic data,
     * entity information, and other stuff. The region system must have the player
     * fully loaded from the database prior to calculating region data.
     * @param data PlayerInfo object containing all data.
     */

    public load(data: PlayerInfo): void {
        // Store coords for when we're done loading.
        this.x = data.x;
        this.y = data.y;
        this.name = data.username;
        this.rights = data.rights;
        this.experience = data.experience;
        this.ban = data.ban;
        this.mute = data.mute;
        this.lastLogin = data.lastLogin;
        this.pvpKills = data.pvpKills;
        this.pvpDeaths = data.pvpDeaths;
        this.orientation = data.orientation;
        this.mapVersion = data.mapVersion;
        this.userAgent = data.userAgent;

        this.setPoison(data.poison.type, data.poison.start);
        this.warp.setLastWarp(data.lastWarp);

        this.level = Formulas.expToLevel(this.experience);
        this.nextExperience = Formulas.nextExp(this.experience);
        this.prevExperience = Formulas.prevExp(this.experience);

        this.hitPoints.updateHitPoints([data.hitPoints, Formulas.getMaxHitPoints(this.level)]);
        this.mana.updateMana([data.mana, Formulas.getMaxMana(this.level)]);

        // Being the loading process.
        this.loadEquipment();
        this.loadInventory();
        this.loadBank();
        this.loadQuests();
        this.loadAchievements();
        this.loadSkills();
        this.intro();

        // equipment -> inventory/bank -> quests -> achievements -> skills -> intro
    }

    /**
     * Loads the equipment data from the database.
     */

    public loadEquipment(): void {
        this.database.loader?.loadEquipment(this, this.equipment.load.bind(this.equipment));
    }

    /**
     * Loads the inventory data from the database.
     */

    public loadInventory(): void {
        this.database.loader?.loadInventory(this, this.inventory.load.bind(this.inventory));
    }

    /**
     * Loads the bank data from the database.
     */

    public loadBank(): void {
        this.database.loader?.loadBank(this, this.bank.load.bind(this.bank));
    }

    /**
     * Loads the quest data from the database.
     */

    public loadQuests(): void {
        this.database.loader?.loadQuests(this, this.quests.load.bind(this.quests));
    }

    /**
     * Loads the achievement data from the database.
     */

    public loadAchievements(): void {
        this.database.loader?.loadAchievements(
            this,
            this.achievements.load.bind(this.achievements)
        );
    }

    /**
     * Loads the skill data from the database.
     */

    public loadSkills(): void {
        this.database.loader?.loadSkills(this, this.skills.load.bind(this.skills));
    }

    /**
     * Handle the actual player login. Check if the user is banned,
     * update hitPoints and mana, and send the player information
     * to the client.
     */

    public intro(): void {
        if (this.ban > Date.now()) return this.connection.reject('ban');

        if (this.hitPoints.getHitPoints() < 0)
            this.hitPoints.setHitPoints(this.hitPoints.getMaxHitPoints());

        if (this.mana.getMana() < 0) this.mana.setMana(this.mana.getMaxMana());

        /**
         * Send player data to client here
         */

        this.setPosition(this.x, this.y); // Set coords we loaded in `load`

        this.entities.addPlayer(this);

        this.send(new Welcome(this.serialize(false, true)));
    }

    /**
     * Destroys all the isntances in the player to aid the garbage collector.
     */

    public destroy(): void {
        this.combat.stop();
        this.skills.stop();

        if (this.disconnectTimeout) clearTimeout(this.disconnectTimeout);

        this.disconnectTimeout = null;

        this.handler = null!;
        this.inventory = null!;
        this.abilities = null!;
        this.skills = null!;
        this.quests = null!;
        this.bank = null!;
        this.warp = null!;

        this.connection = null!;
    }

    /**
     * Handles the player respawning in the world.
     */

    public respawn(): void {
        // Cannot respawn if the player is not marked as dead.
        if (!this.dead) return log.warning(`Invalid respawn request.`);

        let spawn = this.getSpawn();

        this.dead = false;
        this.setPosition(spawn.x, spawn.y);

        // Signal to other players that the player is spawning.
        this.sendToRegions(new Spawn(this), true);

        this.send(new Respawn(this));

        this.hitPoints.reset();
        this.mana.reset();

        this.sync();
    }

    /**
     * Adds experience to the player and handles level ups/popups/packets/etc.
     * @param exp The amount of experience we are adding to the player.
     */

    public addExperience(exp: number): void {
        this.experience += exp;

        // Prevent a null or excessive negative value from breaking the experience system.
        if (this.experience < 0) this.experience = 0;
        if (!this.experience) this.experience = 0;

        let oldLevel = this.level;

        this.level = Formulas.expToLevel(this.experience);
        this.nextExperience = Formulas.nextExp(this.experience);
        this.prevExperience = Formulas.prevExp(this.experience);

        let data = {
            instance: this.instance,
            level: this.level
        } as ExperiencePacket;

        // Update hit points and send a popup to the player when a level up occurs.
        if (oldLevel !== this.level) {
            this.hitPoints.setMaxHitPoints(Formulas.getMaxHitPoints(this.level));
            this.heal(this.hitPoints.maxPoints, 'hitpoints');

            this.updateRegion();

            // Let the player know if they've unlocked a new warp.
            if (this.warp.unlockedWarp(this.level))
                this.popup(
                    'Level Up!',
                    `You have unlocked a new warp! You are now level ${this.level}!`,
                    '#ff6600'
                );
            else
                this.popup(
                    'Level Up!',
                    `Congratulations, you are now level ${this.level}!`,
                    '#ff6600'
                );
        }

        /**
         * Sending two sets of data as other users do not need to
         * know the experience of another player.. (yet).
         */

        this.sendToRegions(new Experience(Opcodes.Experience.Combat, data), true);

        data.amount = exp;
        data.experience = this.experience;
        data.nextExperience = this.nextExperience;
        data.prevExperience = this.prevExperience;

        this.send(new Experience(Opcodes.Experience.Combat, data));

        this.sync();
    }

    /**
     * Override of the heal superclass function. Heals by a specified amount, and givne the
     * type, we will heal only the hitpoints or the mana with a special effect associated. If no
     * type is specified, then it proceeds to heal both hitpoints and mana.
     * @param amount The amount we are healing by.
     * @param type The type of heal we are performing ('passive' | 'hitpoints' | 'mana');
     */

    public override heal(amount: number, type: Modules.HealTypes = 'passive'): void {
        switch (type) {
            case 'passive':
                super.heal(amount);
                this.mana.increment(amount);
                break;

            case 'hitpoints':
            case 'mana':
                if (type === 'hitpoints') this.hitPoints.increment(amount);
                else if (type === 'mana') this.mana.increment(amount);

                this.sendToRegions(
                    new Heal({
                        instance: this.instance,
                        type,
                        amount
                    })
                );
                break;
        }

        this.sync();
    }

    /**
     * Updates the region that the player is currently in.
     */

    public updateRegion(): void {
        this.regions.sendRegion(this);
    }

    /**
     * Synchronizes the display info of the entities.
     */

    public updateEntities(): void {
        this.regions.sendDisplayInfo(this);
    }

    /**
     * Synchronizes the player's client entity list and server entities in a region.
     */

    public updateEntityList(): void {
        this.regions.sendEntities(this);
    }

    /**
     * Performs a teleport to a specified destination. We send a teleport packet
     * then proceed to update the player's position server-sided.
     * @param x The new x grid coordinate.
     * @param y The new y grid coordinate.
     * @param withAnimation Whether or not to display a special effect when teleporting.
     */

    public teleport(x: number, y: number, withAnimation = false): void {
        if (this.dead) return;

        this.setPosition(x, y, false);
        this.world.cleanCombat(this);

        this.sendToRegions(
            new Teleport({
                instance: this.instance,
                x,
                y,
                withAnimation
            })
        );
    }

    /**
     * Increases the amount of times the cheat detection system
     * noticed something fishy.
     * @param amount The amount we are increasing the cheat score by.
     */

    public incrementCheatScore(amount = 1): void {
        if (this.combat.started) return;

        this.cheatScore += amount;

        this.cheatScoreCallback?.();
    }

    /**
     * Handler for when a container slot is selected at a specified index. Depending
     * on the type, we act accordingly. If we click an inventory, we check if the item
     * is equippable or consumable and remove it from the inventory. If we click a bank
     * element, we must move it from the inventory to the bank or vice versa.
     * @param type The type of container we are working with.
     * @param index Index at which we are selecting the item.
     */

    public handleContainerSelect(
        type: Modules.ContainerType,
        index: number,
        subType?: Modules.ContainerType
    ): void {
        let item: Item;

        switch (type) {
            case Modules.ContainerType.Inventory:
                item = this.inventory.getItem(this.inventory.get(index));

                if (!item) return;

                if (item.edible) {
                    item.plugin?.onUse(this);
                    this.inventory.remove(index, 1);
                }

                if (item.isEquippable() && item.canEquip(this)) {
                    this.inventory.remove(index);
                    this.equipment.equip(item);
                }

                break;

            case Modules.ContainerType.Bank:
                if (subType === Modules.ContainerType.Bank) this.inventory.move(this.bank, index);
                else if (subType === Modules.ContainerType.Inventory)
                    this.bank.move(this.inventory, index);

                break;
        }
    }

    /**
     * Updates the PVP status of the player and syncs it up with the
     * other players in the region.
     * @param pvp The PVP status we are detecting.
     */

    public updatePVP(pvp: boolean): void {
        // Skip if pvp state is the same or it's permanent
        if (this.pvp === pvp) return;

        if (this.pvp && !pvp) this.notify('You are no longer in a PvP zone!');
        else this.notify('You have entered a PvP zone!');

        this.pvp = pvp;

        this.send(
            new PVP({
                state: this.pvp
            })
        );
    }

    /**
     * Detects a change in the overlay area. If the player steps in an overlay
     * area, we send the information to the client. If the player exits the area,
     * we remove the overlay.
     * @param overlay An area containing overlay data or an undefined object.
     */

    public updateOverlay(overlay: Area | undefined): void {
        // Don't needlessly update if the overlay is the same
        if (this.overlayArea === overlay) return;

        // Store for comparison.
        this.overlayArea = overlay;

        // No overlay object or invalid object, remove the overlay.
        if (!overlay || !overlay.id) return this.send(new Overlay(Opcodes.Overlay.Remove));

        // New overlay is being loaded, remove lights.
        this.lightsLoaded = [];

        this.send(
            new Overlay(Opcodes.Overlay.Set, {
                image: overlay.fog || 'blank',
                colour: `rgba(0, 0, 0, ${overlay.darkness})`
            })
        );
    }

    /**
     * Detects a camera region and sends a packet to the client.
     * @param camera Camera area containing camera data or an undefined object.
     */

    public updateCamera(camera: Area | undefined): void {
        if (this.cameraArea === camera) return;

        this.cameraArea = camera;

        if (camera)
            switch (camera.type) {
                case 'lockX':
                    this.send(new Camera(Opcodes.Camera.LockX));
                    break;

                case 'lockY':
                    this.send(new Camera(Opcodes.Camera.LockY));
                    break;

                case 'player':
                    this.send(new Camera(Opcodes.Camera.Player));
                    break;
            }
        else this.send(new Camera(Opcodes.Camera.FreeFlow));
    }

    /**
     * Receives information about the current music area the player is in.
     * @param info The music area information, could be undefined.
     */

    public updateMusic(info?: Area): void {
        let song = info?.song;

        if (song === this.currentSong) return;

        this.currentSong = song;

        this.send(new Music(song));
    }

    /**
     * Updates the current minigame area the player is in. It also creates a callback
     * to the area itself when the player enters (or exits).
     * @param info The area the player is entering, or undefined if they are exiting.
     */

    public updateMinigame(info?: Area): void {
        if (info === this.minigameArea) return;

        let entering = info !== undefined && this.minigameArea === undefined;

        if (entering) {
            info?.enterCallback?.(this);
            this.notify('Welcome to the TeamWar lobby!');
        } else this.minigameArea?.exitCallback?.(this);

        this.minigameArea = info;
    }

    /**
     * Dynamically set movement speed depending on player's equipment, level,
     * abilities, and some other factors that will be added in the future.
     * @returns The movement speed of the player.
     */

    private getMovementSpeed(): number {
        // let itemMovementSpeed = Items.getMovementSpeed(this.armour.name),
        //     movementSpeed = itemMovementSpeed || this.defaultMovementSpeed;

        // /*
        //  * Here we can handle equipment/potions/abilities that alter
        //  * the player's movement speed. We then just broadcast it.
        //  */

        // this.movementSpeed = movementSpeed;

        return this.movementSpeed;
    }

    /**
     * Setters
     */

    /**
     * Override for the superclass `setPosition` function. Since the player must always be
     * synced up to nearby players, this function sends a packet to the nearby region about
     * every movement. It also checks gainst no-clipping and player positionining. In the event
     * no clip is detected, we teleport the player to their old valid position. If the player
     * is out of bounds (generally happens when a new character is created and x/y values are
     * -1) we teleport them to their respective spawn point.
     * @param x The new grid x coordinate we are moving to.
     * @param y The new grd y coordinate we are moving to.
     * @param forced Forced parameters ignores current actions and forces the player to move.
     * @param skip Whether or not to skip sending a packet to nearby regions.
     */

    public override setPosition(x: number, y: number, forced = false, skip = false): void {
        if (this.dead) return;

<<<<<<< HEAD
        // Check against noclipping by verifying the collision w/ dnyamic tiles.
        if (this.map.isColliding(x, y, this)) {
=======
        // Check against noclipping by verifying the collision w/ dynamic tiles.
        if (this.map.isColliding(x, y, this) && !this.isAdmin()) {
>>>>>>> f3657443
            /**
             * If the old coordinate values are invalid or they may cause a loop
             * in the `teleport` function, we instead send the player to the spawn point.
             */
            if (
                (this.oldX === -1 && this.oldY === -1) ||
                (this.oldX === this.x && this.oldY === this.y)
            )
                return this.sendToSpawn();

            this.notify(`Noclip detected in your movement, please submit a bug report.`);
            this.teleport(this.oldX, this.oldY);
            return;
        }

        // Sets the player's new position.
        super.setPosition(x, y);

        if (skip) return;

        // Relay a packet to the nearby regions without including the player.
        this.sendToRegions(
            new Movement(Opcodes.Movement.Move, {
                instance: this.instance,
                x,
                y,
                forced
            }),
            true
        );
    }

    /**
     * Override the `setRegion` in Entity by adding a callback.
     * @param region The new region we are setting.
     */

    public override setRegion(region: number): void {
        super.setRegion(region);

        if (region !== -1) this.regionCallback?.(region);
    }

    /**
     * Override for the recent region function with an added callback.
     * @param regions The regions the player just left from.
     */

    public override setRecentRegions(regions: number[]): void {
        super.setRecentRegions(regions);

        if (regions.length > 0) this.recentRegionsCallback?.(regions);
    }

    /**
     * Override for the superclass display info. Uses the player's team
     * to determine what colour to draw the username.
     * @returns Display info containing the name colour.
     */

    public override getDisplayInfo(): EntityDisplayInfo {
        return {
            instance: this.instance,
            colour: this.team === Team.Red ? 'red' : 'blue'
        };
    }

    /**
     * Override for the superclass `hasDisplayInfo()`. Relies on whether
     * or not the player is in a minigame currently.
     * @returns Whether or not the player is in a minigame.
     */

    public override hasDisplayInfo(): boolean {
        return this.inMinigame();
    }

    /**
     * Getters
     */

    /**
     * Grabs the spawn point on the player depending on whether or not he
     * has finished the tutorial quest.
     * @returns The spawn point Position object containing x and y grid positions.
     */

    public getSpawn(): Position {
        if (!this.quests.isTutorialFinished())
            return Utils.getPositionFromString(Modules.Constants.TUTORIAL_SPAWN_POINT);

        if (this.inMinigame()) return this.getMinigame()?.getRespawnPoint(this.team);

        return Utils.getPositionFromString(Modules.Constants.SPAWN_POINT);
    }

    public getHit(target: Character): Hit | undefined {
        let weapon = this.equipment.getWeapon(),
            defaultDamage = Formulas.getDamage(this, target),
            isSpecial = Utils.randomInt(0, 100) < 30 + weapon.abilityLevel * 3;

        if (!isSpecial || !this.hasSpecialAttack())
            return new Hit(Modules.Hits.Damage, defaultDamage);

        let multiplier: number, damage: number;

        switch (weapon.ability) {
            case Modules.Enchantment.Critical:
                /**
                 * Still experimental, not sure how likely it is that you're
                 * gonna do a critical strike. I just do not want it getting
                 * out of hand, it's easier to buff than to nerf..
                 */

                multiplier = 1 + weapon.abilityLevel;
                damage = defaultDamage * multiplier;

                return new Hit(Modules.Hits.Critical, damage);

            case Modules.Enchantment.Stun:
                return new Hit(Modules.Hits.Stun, defaultDamage);

            case Modules.Enchantment.Explosive:
                return new Hit(Modules.Hits.Explosive, defaultDamage);
        }
    }

    /**
     * @returns Finds and returns a minigame based on the player's minigame.
     */

    public getMinigame(): Minigame {
        return this.world.minigames.get(this.minigame);
    }

    public loadRegion(region: number): void {
        this.regionsLoaded.push(region);
    }

    /**
     * Adds a tree to our loaded tree instances.
     * @param tree The tree we are adding.
     */

    public loadTree(tree: Tree): void {
        this.treesLoaded[tree.instance] = tree.state;
    }

    public hasLoadedRegion(region: number): boolean {
        return this.regionsLoaded.includes(region);
    }

    /**
     * Checks if the tree is within our loaded trees and that the state matches.
     * @param tree The tree we are chceking.
     * @returns If the tree is loaded and the state matches.
     */

    public hasLoadedTree(tree: Tree): boolean {
        return tree.instance in this.treesLoaded && this.treesLoaded[tree.instance] === tree.state;
    }

    public hasLoadedLight(light: number): boolean {
        return this.lightsLoaded.includes(light);
    }

    /**
     * Disconnects the player and sends the UTF8 error message to the client.
     */

    public timeout(): void {
        if (!this.connection) return;

        this.connection.sendUTF8('timeout');
        this.connection.close('Player timed out.');
    }

    /**
     * Resets the timeout every time an action is performed. This way we keep
     * a `countdown` going constantly that resets every time an action is performed.
     */

    public refreshTimeout(): void {
        if (this.disconnectTimeout) clearTimeout(this.disconnectTimeout);

        this.disconnectTimeout = setTimeout(() => this.timeout(), this.timeoutDuration);
    }

    /**
     * @returns Checks if the date-time of the mute is greater than current epoch. If it is
     * the player is muted.
     */

    public isMuted(): boolean {
        return this.mute - Date.now() > 0;
    }

    /**
     * Checks if the player is currently in  a minigame.
     */

    public inMinigame(): boolean {
        return this.minigame !== -1;
    }

    /**
     * @returns If the player rights are greater than 0.
     */

    public isMod(): boolean {
        return this.rights > 0;
    }

    /**
     * @returns If the player rights are greater than 1.
     */

    public isAdmin(): boolean {
        return this.rights > 1 || config.skipDatabase;
    }

    /**
     * Checks if the weapon the player is currently wielding is a ranged weapon.
     * @returns If the weapon slot is a ranged weapon.
     */

    public override isRanged(): boolean {
        return this.equipment.getWeapon().ranged;
    }

    /**
     * Players obtain their poisoning abilities from their weapon. Certain
     * weapons may be imbued with a poison effect. This checks if that status
     * is active.
     * @returns Whether or not the weapon is poisonous.
     */

    public override isPoisonous(): boolean {
        return this.equipment.getWeapon().poisonous;
    }

    /**
     * Miscellaneous
     */

    /**
     * We create this function to make it easier to send
     * packets to players instead of always importing `world`
     * in other classes.
     * @param packet Packet we are sending to the player.
     */

    public send(packet: Packet): void {
        this.world.push(PacketType.Player, {
            packet,
            player: this
        });
    }

    /**
     * A player's old region is the one they just left from. We grab the first
     * region in the array and send a surrounding region request based on that.
     * @param packet Packet we are sending to the player.
     */

    public sendToRecentRegions(packet: Packet): void {
        this.world.push(PacketType.RegionList, {
            list: this.recentRegions,
            packet
        });
    }

    /**
     * Teleports the player back to their spawn point.
     */

    public sendToSpawn(): void {
        let spawnPoint = this.getSpawn();

        this.teleport(spawnPoint.x, spawnPoint.y, true);
    }

    /**
     * Sends a private message to another player. If the hub is enabled, we use the API
     * to send a message to a player.
     * @param playerName The username of the player we are sending the message to.
     * @param message The string contents of the message.
     */

    public sendMessage(playerName: string, message: string): void {
        if (config.hubEnabled) {
            this.world.api.sendPrivateMessage(this, playerName, message);
            return;
        }

        if (!this.world.isOnline(playerName))
            return this.notify(`@aquamarine@${playerName}@crimson@ is not online.`, 'crimson');

        let otherPlayer = this.world.getPlayerByName(playerName),
            oFormattedName = Utils.formatName(playerName), // Formated username of the other player.
            formattedName = Utils.formatName(this.username); // Formatted username of current instance.

        otherPlayer.notify(`[From ${oFormattedName}]: ${message}`, 'aquamarine');
        this.notify(`[To ${formattedName}]: ${message}`, 'aquamarine');
    }

    /**
     * Function to be used for syncing up health,
     * mana, exp, and other variables
     */

    public sync(): void {
        // Update attack range each-time we sync.
        this.attackRange = this.isRanged() ? 7 : 1;

        // Sync the player information to the surrounding regions.
        this.sendToRegions(new Sync(this.serialize(true)), true);
    }

    /**
     * Sends a chat message with the specified text string. The message
     * can be global or only sent to nearby regions.
     * @param message The string data we are sending to the client.
     * @param global Whether or not the message is relayed to all players in the world or just region.
     * @param withBubble Whether or not to display a visual bubble with message in it.
     * @param colour The colour of the message. Defaults client-sided if not specified.
     */

    public chat(message: string, global = false, withBubble = true, colour = ''): void {
        if (this.isMuted()) return this.notify('You are currently muted.', 'crimson');
        if (!this.canTalk) return this.notify('You cannot talk at this time.', 'crimson');

        log.debug(`[${this.username}] ${message}`);

        let name = Utils.formatName(this.username),
            source = `${global ? '[Global]' : ''} ${name}`;

        // Relay the message to the discord channel.
        if (config.discordEnabled) this.world.discord.sendMessage(source, message, undefined, true);

        // API relays the message to the discord server from multiple worlds.
        if (config.hubEnabled) this.world.api.sendChat(source, message);

        if (global) return this.world.globalMessage(name, message, colour);

        let packet = new Chat({
            instance: this.instance,
            message,
            withBubble,
            colour
        });

        this.sendToRegions(packet);
    }

    /**
     * Sends a popup message to the player (generally used
     * for quests or achievements);
     * @param title The header text for the popup.
     * @param message The text contents of the popup.
     * @param colour The colour of the popup's text.
     */

    public popup(title: string, message: string, colour = '#00000'): void {
        if (!title) return;

        title = Utils.parseMessage(title);
        message = Utils.parseMessage(message);

        this.send(
            new Notification(Opcodes.Notification.Popup, {
                title,
                message,
                colour
            })
        );
    }

    /**
     * Sends a chatbox message to the player.
     * @param message String text we want to display to the player.
     * @param colour Optional parameter indicating text colour.
     */

    public notify(message: string, colour = ''): void {
        if (!message) return;

        // Prevent notify spams
        if (Date.now() - this.lastNotify < 250) return;

        message = Utils.parseMessage(message);

        this.send(
            new Notification(Opcodes.Notification.Text, {
                message,
                colour
            })
        );

        this.lastNotify = Date.now();
    }

    /**
     * Sends a pointer data packet to the player. Removes all
     * existing pointers first to prevent multiple pointers.
     * @param opcode The pointer opcode we are sending.
     * @param info Information for the pointer such as position.
     */

    public pointer(opcode: Opcodes.Pointer, info: PointerData): void {
        // Remove all existing pointers first.
        this.send(new Pointer(Opcodes.Pointer.Remove));

        // Invalid pointer data received.
        if (!(opcode in Opcodes.Pointer)) return;

        info.instance = this.instance;

        this.send(new Pointer(opcode, info));
    }

    /**
     * Forcefully stopping the player will simply halt
     * them in between tiles. Should only be used if they are
     * being transported elsewhere.
     */

    public stopMovement(forced = false): void {
        this.send(
            new Movement(Opcodes.Movement.Stop, {
                instance: this.instance,
                forced
            })
        );
    }

    /**
     * Saves the player data to the database.
     */

    public save(): void {
        if (config.skipDatabase || this.isGuest || !this.ready) return;

        this.database.creator?.save(this);
    }

    /**
     * Serializes the player character to be sent to
     * nearby regions. This contains all the data
     * about the player that other players should
     * be able to see.
     * @param withEquipment Whether or not to include equipment batch data.
     * @param withExperience Whether or not to incluide experience data.
     * @returns PlayerData containing all of the player info.
     */

    public override serialize(withEquipment = false, withExperience = false): PlayerData {
        let data = super.serialize() as PlayerData;

        // Sprite key is the armour key.
        data.key = this.equipment.getArmour().key || 'clotharmor';
        data.name = Utils.formatName(this.username);
        data.rights = this.rights;
        data.level = this.level;
        data.hitPoints = this.hitPoints.getHitPoints();
        data.maxHitPoints = this.hitPoints.getMaxHitPoints();
        data.attackRange = this.attackRange;
        data.movementSpeed = this.getMovementSpeed();

        if (this.inMinigame()) data.displayInfo = this.getDisplayInfo();

        // Include equipment only when necessary.
        if (withEquipment) data.equipments = this.equipment.serialize().equipments;

        if (withExperience) {
            data.experience = this.experience;
            data.prevExperience = this.prevExperience;
            data.nextExperience = this.nextExperience;
        }

        return data;
    }

    /**
     * Override for obtaining the weapon power level.
     * @returns The player's currently equipped weapon's power level.
     */

    public override getWeaponLevel(): number {
        return this.equipment.getWeapon().power;
    }

    /**
     * Override for obtaining the armour power level.
     * @returns The player's currently equipped armour's power level.
     */

    public override getArmourLevel(): number {
        return this.equipment.getArmour().power;
    }

    /**
     * Callback for when the current character kills another character.
     * @param callback Contains the character object that was killed.
     */

    public onKill(callback: KillCallback): void {
        this.killCallback = callback;
    }

    /**
     * Callback for when the player talks to an NPC.
     * @param callback Contains the NPC object the player is talking to.
     */

    public onTalkToNPC(callback: NPCTalkCallback): void {
        this.npcTalkCallback = callback;
    }

    /**
     * Callback for when the player has entered through a door.
     * @param callback Contains information about the door player is entering through.
     */

    public onDoor(callback: DoorCallback): void {
        this.doorCallback = callback;
    }

    /**
     * Callback for when the cheat score has increased.
     */

    public onCheatScore(callback: () => void): void {
        this.cheatScoreCallback = callback;
    }

    /**
     * Callback whenever the entity's region changes.
     * @param callback Contains the new region the entity is in.
     */

    public onRegion(callback: RegionCallback): void {
        this.regionCallback = callback;
    }

    /**
     * Callback for when the regions the player just left from
     * are updated.
     * @param callback Contains the regions the player just left from.
     */

    public onRecentRegions(callback: RecentRegionsCallback): void {
        this.recentRegionsCallback = callback;
    }
}<|MERGE_RESOLUTION|>--- conflicted
+++ resolved
@@ -693,13 +693,8 @@
     public override setPosition(x: number, y: number, forced = false, skip = false): void {
         if (this.dead) return;
 
-<<<<<<< HEAD
-        // Check against noclipping by verifying the collision w/ dnyamic tiles.
-        if (this.map.isColliding(x, y, this)) {
-=======
         // Check against noclipping by verifying the collision w/ dynamic tiles.
         if (this.map.isColliding(x, y, this) && !this.isAdmin()) {
->>>>>>> f3657443
             /**
              * If the old coordinate values are invalid or they may cause a loop
              * in the `teleport` function, we instead send the player to the spawn point.
