import _ from 'lodash';

import type Player from './player';

<<<<<<< HEAD
interface Friend {
    [username: string]: boolean;
}

=======
import { Friend } from '@kaetram/common/types/friends';
>>>>>>> 880a6ca7
export default class Friends {
    // A friend object has a key of the username and a value of the online status
    private list: Friend = {};

    private loadCallback?: () => void;
    private addCallback?: (username: string) => void;
    private removeCallback?: (username: string) => void;

    public constructor(private player: Player) {}

    /**
     * Loads the list of friends from an array of usernames (received from the database).
     * @param friends Array of usernames containing the friends list.
     */

    public load(friends: string[] = []): void {
        // Nothing to load.
        if (friends.length === 0) return;

        _.each(friends, (username: string) => this.add(username));

        this.loadCallback?.();
    }

    /**
     * Adds a player (or a username) to the friends list.
     * @param player A player object or a username as a string.
     */

    public add(player: Player | string): void {
        let username = (typeof player === 'string' ? player : player.username).toLowerCase();

        // Check that someone isn't messing with the client input :)
        if (username.length > 32) return this.player.notify('That username is too long.');

        // Ensure the player is not already on the list.
        if (this.hasFriend(username))
            return this.player.notify('That player is already on your friends list.');

        // Ensure the player exists.
        this.player.database.exists(username, (exists: boolean) => {
            if (!exists) return this.player.notify('No player with that username exists.');

            this.list[username] = this.player.world.isOnline(username);

            this.addCallback?.(username);
        });
    }

    /**
     * Removes a player (or a username) from the friends list.
     * @param player The player object or a username as a string.
     */

    public remove(player: Player | string): void {
        let username = typeof player === 'string' ? player : player.username;

        // No username was found in the list.
        if (!this.hasFriend(username))
            return this.player.notify('That player is not in your friends list.');

        delete this.list[username];

        this.removeCallback?.(username);
    }

    /**
     * @returns A list of all friends.
     */

    public getFriendsList(): Friend {
        return this.list;
    }

    /**
     * @param username String of the username to check if they are a friend.
     * @returns Whether or not the player is a friend.
     */

    public hasFriend(username: string): boolean {
        return username in this.list;
    }

    /**
     * Updates the online status for a friend.
     * @param username The username of the friend.
     * @param status The online status of the friend.
     */

    public setStatus(username: string, status: boolean): void {
        this.list[username] = status;
    }

    /**
     * Callback for when the friends list has finished loading.
     */

    public onLoad(callback: () => void): void {
        this.loadCallback = callback;
    }

    /**
     * Callback for when a friend has been added to the list.
     * @param callback A callback with the username of the friend.
     */

    public onAdd(callback: (username: string) => void): void {
        this.addCallback = callback;
    }

    /**
     * Callback for when a friend has been removed from the list.
     * @param callback A callback with the username of the friend.
     */

    public onRemove(callback: (username: string) => void): void {
        this.removeCallback = callback;
    }

    /**
     * @returns Serializes the friends list into an array of usernames.
     */

    public serialize(): string[] {
        return Object.keys(this.list);
    }
}<|MERGE_RESOLUTION|>--- conflicted
+++ resolved
@@ -1,15 +1,8 @@
 import _ from 'lodash';
 
+import type { Friend } from '@kaetram/common/types/friends';
 import type Player from './player';
 
-<<<<<<< HEAD
-interface Friend {
-    [username: string]: boolean;
-}
-
-=======
-import { Friend } from '@kaetram/common/types/friends';
->>>>>>> 880a6ca7
 export default class Friends {
     // A friend object has a key of the username and a value of the online status
     private list: Friend = {};
