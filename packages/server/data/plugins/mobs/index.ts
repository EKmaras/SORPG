import ant from './ant';
import ogrelord from './ogrelord';
import queenant from './queenant';
<<<<<<< HEAD
import ant from './ant';
import forestdragon from './forestdragon';
import santa from './santa';
=======
import skeletonking from './skeletonking';
>>>>>>> 83a1d241

export default {
    ogrelord,
    skeletonking,
    queenant,
    ant,
    forestdragon,
    santa
};<|MERGE_RESOLUTION|>--- conflicted
+++ resolved
@@ -1,13 +1,9 @@
 import ant from './ant';
+import forestdragon from './forestdragon';
 import ogrelord from './ogrelord';
 import queenant from './queenant';
-<<<<<<< HEAD
-import ant from './ant';
-import forestdragon from './forestdragon';
 import santa from './santa';
-=======
 import skeletonking from './skeletonking';
->>>>>>> 83a1d241
 
 export default {
     ogrelord,
