/* global module */

import Socket from './socket';
<<<<<<< HEAD
    import Connection from './connection';
    import * as connect from 'connect';
    import * as serve from 'serve-static';
    import * as request from 'request';
    import * as SocketIO from 'socket.io';
    import * as http from 'http';
    import * as https from 'https';
import Utils from '../util/utils';
import config from "../../config";
import log from "../util/log";
=======

import Connection from './connection';
import connect from 'connect';
import serve from 'serve-static';
import SocketIO from 'socket.io';
import http from 'http';
import https from 'https';
import Utils from '../util/utils';
>>>>>>> 2fb109bb

class WebSocket extends Socket {

    constructor(host, port, version) {
        super(port);

        this.host = host;
        this.version = version;

        this.ips = {};

        let app = connect();
        app.use(serve('../client', {'index': ['index.html']}), null);

        let readyWebSocket = (port) => {
            log.info('Server is now listening on: ' + port);

            if (this.webSocketReadyCallback)
                this.webSocketReadyCallback();
        };

        let server = config.ssl ? https : http;

        this.httpServer = server.createServer(app).listen(port, host, () => {
            readyWebSocket(port);
        });

        this.io = new SocketIO(this.httpServer);
        this.io.on('connection', (socket) => {
            if (socket.handshake.headers['cf-connecting-ip'])
                socket.conn.remoteAddress = socket.handshake.headers['cf-connecting-ip'];

            log.info('Received connection from: ' + socket.conn.remoteAddress);

            let client = new Connection(this.createId(), socket, this);

            socket.on('client', (data) => {
                if (data.gVer !== this.version) {
                    client.sendUTF8('updated');
                    client.close('Wrong client version - expected ' + this.version + ' received ' + data.gVer);
                }

                if (this.connectionCallback)
                    this.connectionCallback(client);

                this.addConnection(client);
            });
        });
    }

    createId() {
        return '1' + Utils.random(9999) + '' + this._counter++;
    }

    onConnect(callback) {
        this.connectionCallback = callback;
    }

    onWebSocketReady(callback) {
        this.webSocketReadyCallback = callback;
    }
}

export default WebSocket;<|MERGE_RESOLUTION|>--- conflicted
+++ resolved
@@ -1,27 +1,14 @@
 /* global module */
 
 import Socket from './socket';
-<<<<<<< HEAD
-    import Connection from './connection';
-    import * as connect from 'connect';
-    import * as serve from 'serve-static';
-    import * as request from 'request';
-    import * as SocketIO from 'socket.io';
-    import * as http from 'http';
-    import * as https from 'https';
-import Utils from '../util/utils';
-import config from "../../config";
-import log from "../util/log";
-=======
 
 import Connection from './connection';
-import connect from 'connect';
-import serve from 'serve-static';
-import SocketIO from 'socket.io';
-import http from 'http';
-import https from 'https';
+import * as connect from 'connect';
+import * as serve from 'serve-static';
+import * as SocketIO from 'socket.io';
+import * as http from 'http';
+import * as https from 'https';
 import Utils from '../util/utils';
->>>>>>> 2fb109bb
 
 class WebSocket extends Socket {
 
