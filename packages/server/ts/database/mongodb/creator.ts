--- conflicted
+++ resolved
@@ -1,10 +1,7 @@
 /* global module */
 
 import bcrypt from 'bcrypt';
-<<<<<<< HEAD
-=======
 import MongoDB from './mongodb';
->>>>>>> 2fb109bb
 
 class Creator {
 
