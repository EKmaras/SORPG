import _ from 'underscore';
import log from '../util/log';
import config from '../../config';
import Discord from '../network/discord';
import Map from '../map/map';
import Messages from '../network/messages';
import Utils from '../util/utils';
import Mobs from '../util/mobs';
import Mob from './entity/character/mob/mob';
import NPCs from '../util/npcs';
import NPC from './entity/npc/npc';
import Items from '../util/items';
import Item from './entity/objects/item';
import Chest from './entity/objects/chest';
import Character from './entity/character/character';
import Projectile from './entity/objects/projectile';
import Minigames from '../controllers/minigames';
import Packets from '../network/packets';
import Formulas from '../util/formulas';
import Modules from '../util/modules';
import Shops from '../controllers/shops';
import Region from '../region/region';
import GlobalObjects from '../controllers/globalobjects';
import Network from '../network/network';
import Trees from '../../data/professions/trees';
import Rocks from '../../data/professions/rocks';
import Socket from '../network/socket';
import Player from './entity/character/player/player';
import Entity from './entity/entity';
import WebSocket from '../network/websocket';
import MongoDB from '../database/mongodb/mongodb';
import API from '../network/api';

class World {
    public socket: Socket;
    public database: MongoDB;

    public maxPlayers: number;
    public updateTime: number;
    public debug: boolean;
    public allowConnections: boolean;

    public players: { [key: string]: Player };
    public entities: { [key: string]: Entity };
    public items: { [key: string]: Item };
    public mobs: { [key: string]: Mob };
    public chests: { [key: string]: Chest };
    public npcs: { [key: string]: NPC };
    public projectiles: { [key: string]: Projectile };

    public trees: { [key: string]: any };
    public cutTrees: { [key: string]: any };

    public rocks: { [key: string]: any };
    public depletedRocks: { [key: string]: any };

    public loadedRegions: boolean;
    public ready: boolean;

    public map: Map;
    public api: API;
    public shops: Shops;
    public region: Region;
    public network: Network;
    public discord: Discord;
    public minigames: Minigames;
    public globalObjects: GlobalObjects;

    public playerConnectCallback: Function;
    public populationCallback: Function;

    constructor(socket: WebSocket, database: MongoDB) {
        this.socket = socket;
        this.database = database;

        this.maxPlayers = config.maxPlayers;
        this.updateTime = config.updateTime;

        this.debug = false;
        this.allowConnections = false;

        this.players = {};
        this.entities = {};
        this.items = {};
        this.chests = {};
        this.mobs = {};
        this.npcs = {};
        this.projectiles = {};

        // Lumberjacking Variables
        this.trees = {};
        this.cutTrees = {};

        // Mining Variables
        this.rocks = {};
        this.depletedRocks = {};

        this.loadedRegions = false;

        this.ready = false;
    }

    load(onWorldLoad: Function) {
        log.info('************ World Information ***********');

        /**
         * The reason maps are loaded per each world is because
         * we can have slight modifications for each world if we want in the
         * future. Using region loading, we can just send the client
         * whatever new map we have created server sided. Cleaner and nicer.
         */

        this.map = new Map(this);
        this.map.isReady(() => {
            log.info('The map has been successfully loaded!');

            this.loaded();

            this.spawnChests();
            this.spawnEntities();

            setTimeout(onWorldLoad, 100);
        });
    }

    loaded() {
        /**
         * The following are all globally based 'plugins'. We load them
         * in a batch here in order to keep it organized and neat.
         */

        this.minigames = new Minigames(this);

        this.api = new API(this);
        this.shops = new Shops(this);
        this.region = new Region(this);
        this.discord = new Discord(this);
        this.network = new Network(this);
        this.globalObjects = new GlobalObjects(this);

        this.ready = true;

        this.tick();

        log.info('******************************************');
    }

    async tick() {
        let update = 1000 / this.updateTime;

        const setIntervalAsync = (fn: any, ms: any) => {
            fn().then(() => {
                setTimeout(() => setIntervalAsync(fn, ms), ms);
            });
        };

        setIntervalAsync(async () => {
            this.network.parsePackets();
            this.region.parseRegions();
        }, update);

        setIntervalAsync(async () => {
            this.parseTrees();
        }, config.treeTick || 1000);

        if (!config.hubEnabled) return;

        if (!config.apiEnabled) log.warning('Server is in hub-mode but API is not enabled!');

        setIntervalAsync(async () => {
            this.api.pingHub();
        }, config.hubPing);
    }

    /****************************
     * Entity related functions *
     ****************************/

    kill(character: Character) {
        character.applyDamage(character.hitPoints);

        this.push(Packets.PushOpcode.Regions, [
            {
                regionId: character.region,
                message: new Messages.Points({
                    id: character.instance,
                    hitPoints: character.getHitPoints(),
                    mana: null
                })
            },
            {
                regionId: character.region,
                message: new Messages.Despawn(character.instance)
            }
        ]);

        this.handleDeath(character, true);
    }

    handleDamage(attacker: Character, target: Character, damage: number) {
        if (!attacker || !target || isNaN(damage) || target.invincible) return;

        if (target.type === 'player' && target.hitCallback) target.hitCallback(attacker, damage);

        //Stop screwing with this - it's so the target retaliates.

        target.hit(attacker);
        target.applyDamage(damage, attacker);

        this.push(Packets.PushOpcode.Regions, {
            regionId: target.region,
            message: new Messages.Points({
                id: target.instance,
                hitPoints: target.getHitPoints(),
                mana: null
            })
        });

        // If target has died...
        if (target.getHitPoints() < 1) {
            if (target.type === 'mob') attacker.addExperience(Mobs.getXp(target.id));

            if (attacker.type === 'player') attacker.killCharacter(target);

            target.combat.forEachAttacker((attacker: Character) => {
                attacker.removeTarget();
            });

            this.push(Packets.PushOpcode.Regions, [
                {
                    regionId: target.region,
                    message: new Messages.Combat(Packets.CombatOpcode.Finish, {
                        attackerId: attacker.instance,
                        targetId: target.instance
                    })
                },
                {
                    regionId: target.region,
                    message: new Messages.Despawn(target.instance)
                }
            ]);

            this.handleDeath(target, false, attacker);
        }
    }

    handleDeath(character: Character, ignoreDrops?: boolean, lastAttacker?: Character) {
        if (!character) return;

        if (character.type === 'mob') {
            let deathX = character.x,
                deathY = character.y;

            if (lastAttacker) character.lastAttacker = lastAttacker;

            if (character.deathCallback) character.deathCallback();

            this.removeEntity(character);

            character.dead = true;

            character.destroy();

            character.combat.stop();

            if (!ignoreDrops) {
                let drop = character.getDrop();

                if (drop) this.dropItem(drop.id, drop.count, deathX, deathY);
            }
        } else if (character.type === 'player') character.die();
    }

    createProjectile(info: any) {
        let attacker = info.shift(),
            target = info.shift();

        if (!attacker || !target) return null;

        let startX = attacker.x,
            startY = attacker.y,
            type = attacker.getProjectile(),
            hit = null,
            projectile = new Projectile(type, Utils.generateInstance());

        projectile.setStart(startX, startY);
        projectile.setTarget(target);

        if (attacker.type === 'player') hit = attacker.getHit(target);

        projectile.damage = hit ? hit.damage : Formulas.getDamage(attacker, target, true);
        projectile.hitType = hit ? hit.type : Modules.Hits.Damage;

        projectile.owner = attacker;

        this.addProjectile(projectile, projectile.owner.region);

        return projectile;
    }

    getEntityByInstance(instance: string) {
        if (instance in this.entities) return this.entities[instance];
    }

    spawnEntities() {
        _.each(this.map.staticEntities, (data: any) => {
            let key: string = data.string,
                isMob = !!Mobs.Properties[key],
                isNpc = !!NPCs.Properties[key],
                isItem = !!Items.Data[key],
                info = isMob
                    ? Mobs.Properties[key]
                    : isNpc
                    ? NPCs.Properties[key]
                    : isItem
                    ? Items.getData(key)
                    : null,
                position = this.map.indexToGridPosition(data.tileIndex);

            position.x++;

            if (!info || info === 'null') {
                if (this.debug)
                    log.info('Unknown object spawned at: ' + position.x + ' ' + position.y);

                return;
            }

            let instance = Utils.generateInstance();

            if (isMob) {
                let mob = new Mob(info.id, instance, position.x, position.y, this);

                mob.static = true;

                if (data.roaming) mob.roaming = true;

                if (data.miniboss) {
                    if (data.achievementId) mob.achievementId = data.achievementId;

                    mob.miniboss = data.miniboss;
                }

                if (data.boss) mob.boss = data.boss;

                if (Mobs.Properties[key].hiddenName)
                    mob.hiddenName = Mobs.Properties[key].hiddenName;

                mob.load();

                mob.onRespawn(() => {
                    mob.dead = false;

                    mob.lastAttacker = null;

                    mob.refresh();

                    this.addMob(mob);
                });

                this.addMob(mob);
            }

            if (isNpc) this.addNPC(new NPC(info.id, instance, position.x, position.y));

            if (isItem) {
                let item = this.createItem(info.id, instance, position.x, position.y);
                item.static = true;
                this.addItem(item);
            }
        });

        log.info('Spawned ' + Object.keys(this.entities).length + ' entities!');
    }

    spawnChests() {
        _.each(this.map.chests, (info: any) => {
<<<<<<< HEAD
            this.spawnChest(info.i, info.x, info.y, true);
=======

            this.spawnChest(info.i, info.x, info.y, info.achievement, true);

>>>>>>> 3abaded3
        });

        log.info('Spawned ' + Object.keys(this.chests).length + ' static chests');
    }

    spawnMob(id: number, x: number, y: number) {
        let mob = new Mob(id, Utils.generateInstance(), x, y);

        if (!Mobs.exists(id)) return;

        this.addMob(mob);

        return mob;
    }

    spawnChest(items: any, x: number, y: number, achievement?: string, staticChest?: boolean) {
        let chest = new Chest(194, Utils.generateInstance(), x, y, achievement);

        chest.items = items;

        if (staticChest) {
            chest.static = staticChest;

            chest.onRespawn(this.addChest.bind(this, chest));
        }

<<<<<<< HEAD
        chest.onOpen(() => {
=======
        chest.onOpen((player?: Player) => {

>>>>>>> 3abaded3
            /**
             * Pretty simple concept, detect when the player opens the chest
             * then remove it and drop an item instead. Give it a 25 second
             * cooldown prior to respawning and voila.
             */

            this.removeChest(chest);

            if (config.debug) log.info(`Opening chest at x: ${chest.x}, y: ${chest.y}`);

            let item = chest.getItem();

            if (!item) return;

            this.dropItem(Items.stringToId(item.string), item.count, chest.x, chest.y);
<<<<<<< HEAD
=======

            if (player && chest.achievement)
                player.finishAchievement(parseInt(chest.achievement));

>>>>>>> 3abaded3
        });

        this.addChest(chest);

        return chest;
    }

    createItem(
        id: number,
        instance: string,
        x: number,
        y: number,
        ability?: number,
        abilityLevel?: number
    ) {
        return new Item(id, instance, x, y, ability, abilityLevel);
    }

    dropItem(
        id: number,
        count: number,
        x: number,
        y: number,
        ability?: number,
        abilityLevel?: number
    ) {
        let item = this.createItem(id, Utils.generateInstance(), x, y, ability, abilityLevel);

        item.count = count;
        item.dropped = true;

        this.addItem(item);
        item.despawn();

        if (config.debug) {
            log.info(`Item - ${id} has been dropped at x: ${x}, y: ${y}.`);
            log.info(`Item Region - ${item.region}`);
        }

        item.onBlink(() => {
            this.push(Packets.PushOpcode.Broadcast, {
                message: new Messages.Blink(item.instance)
            });
        });

        item.onDespawn(() => {
            this.removeItem(item);
        });
    }

    parseTrees() {
        let time = new Date().getTime(),
            treeTypes = Object.keys(Modules.Trees);

        _.each(this.cutTrees, (tree, key) => {
            let type = treeTypes[tree.treeId];

            if (time - tree.time < Trees.Regrowth[type]) return;

            _.each(tree.data, (tile: any) => {
                this.map.clientMap.data[tile.index] = tile.oldTiles;
            });

            let position = this.map.idToPosition(key),
                regionId = this.map.regions.regionIdFromPosition(position.x, position.y);

            this.region.updateRegions(regionId);

            delete this.cutTrees[key];
        });
    }

    parseRocks() {
        let time = new Date().getTime(),
            rockTypes = Object.keys(Modules.Rocks);

        _.each(this.depletedRocks, (rock, key) => {
            let type = rockTypes[rock.rockId];

            if (time - rock.time < Rocks.Respawn[type]) return;

            _.each(rock.data, (tile: any) => {
                this.map.clientMap.data[tile.index] = tile.oldTiles;
            });

            let position = this.map.idToPosition(key),
                regionId = this.map.regions.regionIdFromPosition(position.x, position.y);

            this.region.updateRegions(regionId);

            delete this.depletedRocks[key];
        });
    }

    isTreeCut(id: string) {
        if (id in this.cutTrees) return true;

        for (let i in this.cutTrees) if (id in this.cutTrees[i]) return true;

        return false;
    }

    isRockDepleted(id: string) {
        if (id in this.depletedRocks) return true;

        for (let i in this.depletedRocks) if (id in this.depletedRocks[i]) return true;

        return false;
    }

    /**
     * We save trees we are about to destroy
     * to the `this.trees` and once they are destroyed
     * we pluck them into the `this.destroyedTrees`.
     * We run a tick that re-spawns them after a while
     * using the data from `this.trees`.
     */

    destroyTree(id: any, treeId: any) {
        let position = this.map.idToPosition(id);

        if (!(id in this.trees)) this.trees[id] = {};

        this.search(position.x + 1, position.y, id, this.trees, 'tree');

        this.cutTrees[id] = {
            data: {},
            time: new Date().getTime(),
            treeId: treeId
        };

        _.each(this.trees[id], (tile: any, key) => {
            let tiles = this.map.clientMap.data[tile.index];

            // Store the original tiles for respawning.
            this.cutTrees[id].data[key] = {
                oldTiles: [].concat(tiles), // concat to create a new array
                index: tile.index
            };

            // We do not remove tiles that do not have another tile behind them.
            if (tiles instanceof Array) {
                let index = tiles.indexOf(tile.objectTile);

                // We map the uncut trunk to the cut trunk tile.
                if (tile.objectTile in Trees.Stumps) tiles[index] = Trees.Stumps[tile.objectTile];
                else tiles.splice(index, 1);
            }
        });

        let regionId = this.map.regions.regionIdFromPosition(position.x, position.y);

        this.region.updateRegions(regionId);

        this.trees[id] = {};
    }

    /**
     * The following functions recursively iterate through tiles of
     * a certain type. For example, we can look for all the tree tiles,
     * given a starting tile, and we stop when all tiles are detected.
     * Because this method is not exactly perfect, trees have to be
     * placed one tile apart such that the algorithm does not 'leak'
     * and cut both trees.
     * `refId` - The intial object we click on.
     * `data` - The array we are working with.
     * `type` - The type of tile we are looking for.
     */

    getSearchTile(type: string, x: number, y: number) {
        switch (type) {
            case 'tree':
                return this.map.getTree(x, y);

            case 'rock':
                return this.map.getRock(x, y);
        }
    }

    search(x: number, y: number, refId: any, data: any, type: string) {
        let objectTile = this.getSearchTile(type, x, y);

        if (!objectTile) return false;

        let id = x + '-' + y;

        if (id in data[refId]) return false;

        data[refId][id] = {
            index: this.map.gridPositionToIndex(x, y) - 1,
            objectTile: objectTile
        };

        if (this.search(x + 1, y, refId, data, type)) return true;

        if (this.search(x - 1, y, refId, data, type)) return true;

        if (this.search(x, y + 1, refId, data, type)) return true;

        if (this.search(x, y - 1, refId, data, type)) return true;

        return false;
    }

    push(type: number, info: any) {
        if (_.isArray(info)) {
            _.each(info, (i) => {
                this.push(type, i);
            });
            return;
        }

        if (!info.message) {
            log.info('No message found whilst attempting to push.');
            log.info(info);
            return;
        }

        switch (type) {
            case Packets.PushOpcode.Broadcast:
                this.network.pushBroadcast(info.message);

                break;

            case Packets.PushOpcode.Selectively:
                this.network.pushSelectively(info.message, info.ignores);

                break;

            case Packets.PushOpcode.Player:
                this.network.pushToPlayer(info.player, info.message);

                break;

            case Packets.PushOpcode.Players:
                this.network.pushToPlayers(info.players, info.message);

                break;

            case Packets.PushOpcode.Region:
                this.network.pushToRegion(info.regionId, info.message, info.ignoreId);

                break;

            case Packets.PushOpcode.Regions:
                this.network.pushToAdjacentRegions(info.regionId, info.message, info.ignoreId);

                break;

            case Packets.PushOpcode.NameArray:
                this.network.pushToNameArray(info.names, info.message);

                break;

            case Packets.PushOpcode.OldRegions:
                this.network.pushToOldRegions(info.player, info.message);

                break;
        }
    }

    addEntity(entity: Entity, region?: string) {
        if (entity.instance in this.entities)
            log.info('Entity ' + entity.instance + ' already exists.');

        this.entities[entity.instance] = entity;

        if (entity.type !== 'projectile') this.region.handle(entity, region);

        if (entity.x > 0 && entity.y > 0)
            this.getGrids().addToEntityGrid(entity, entity.x, entity.y);

        entity.onSetPosition(() => {
            this.getGrids().updateEntityPosition(entity);

            if (entity.isMob() && entity.isOutsideSpawn()) {
                entity.removeTarget();
                entity.combat.forget();
                entity.combat.stop();

                entity.return();

                this.push(Packets.PushOpcode.Broadcast, [
                    {
                        message: new Messages.Combat(Packets.CombatOpcode.Finish, {
                            attackerId: null,
                            targetId: entity.instance
                        })
                    },
                    {
                        message: new Messages.Movement(Packets.MovementOpcode.Move, {
                            id: entity.instance,
                            x: entity.x,
                            y: entity.y,
                            forced: false,
                            teleport: false
                        })
                    }
                ]);
            }
        });

        if (entity instanceof Character) {
            entity.getCombat().setWorld(this);

            entity.onStunned((stun: boolean) => {
                this.push(Packets.PushOpcode.Regions, {
                    regionId: entity.region,
                    message: new Messages.Movement(Packets.MovementOpcode.Stunned, {
                        id: entity.instance,
                        state: stun
                    })
                });
            });
        }
    }

    addPlayer(player: Player) {
        this.addEntity(player);
        this.players[player.instance] = player;

        if (this.populationCallback) this.populationCallback();
    }

    addNPC(npc: NPC, region?: string) {
        this.addEntity(npc, region);
        this.npcs[npc.instance] = npc;
    }

    addMob(mob: Mob, region?: string) {
        if (!Mobs.exists(mob.id)) {
            log.error('Cannot spawn mob. ' + mob.id + ' does not exist.');
            return;
        }

        this.addEntity(mob, region);
        this.mobs[mob.instance] = mob;

        mob.addToChestArea(this.getChestAreas());

        mob.onHit((attacker: Character) => {
            if (mob.isDead() || mob.combat.started) return;

            mob.combat.begin(attacker);
        });
    }

    addItem(item: Item, region?: string) {
        if (item.static) item.onRespawn(this.addItem.bind(this, item));

        this.addEntity(item, region);
        this.items[item.instance] = item;
    }

    addProjectile(projectile: Projectile, region?: string) {
        this.addEntity(projectile, region);
        this.projectiles[projectile.instance] = projectile;
    }

    addChest(chest: Chest, region?: string) {
        this.addEntity(chest, region);
        this.chests[chest.instance] = chest;
    }

    removeEntity(entity: Entity) {
        if (entity.instance in this.entities) delete this.entities[entity.instance];

        if (entity.instance in this.mobs) delete this.mobs[entity.instance];

        if (entity.instance in this.items) delete this.items[entity.instance];

        this.getGrids().removeFromEntityGrid(entity, entity.x, entity.y);

        this.region.remove(entity);
    }

    cleanCombat(character: Character) {
        _.each(this.entities, (oCharacter) => {
            if (oCharacter instanceof Character && oCharacter.combat.hasAttacker(character))
                oCharacter.combat.removeAttacker(character);
        });
    }

    removeItem(item: Item) {
        this.removeEntity(item);
        this.push(Packets.PushOpcode.Broadcast, {
            message: new Messages.Despawn(item.instance)
        });

        if (item.static) item.respawn();
    }

    removePlayer(player: Player) {
        this.push(Packets.PushOpcode.Regions, {
            regionId: player.region,
            message: new Messages.Despawn(player.instance)
        });

        if (player.ready) player.save();

        if (this.populationCallback) this.populationCallback();

        this.removeEntity(player);

        this.cleanCombat(player);

        if (player.isGuest) this.database.delete(player);

        delete this.players[player.instance];
        delete this.network.packets[player.instance];

        player.destroy();
        player = null;
    }

    removeProjectile(projectile: Projectile) {
        this.removeEntity(projectile);

        delete this.projectiles[projectile.instance];
    }

    removeChest(chest: Chest) {
        this.removeEntity(chest);
        this.push(Packets.PushOpcode.Broadcast, {
            message: new Messages.Despawn(chest.instance)
        });

        if (chest.static) chest.respawn();
        else delete this.chests[chest.instance];
    }

    globalMessage(
        source: any,
        message: any,
        colour?: string,
        isGlobal?: boolean,
        withBubble?: boolean
    ) {
        this.push(Packets.PushOpcode.Broadcast, {
            message: new Messages.Chat({
                name: source,
                text: message,
                colour: colour,
                isGlobal: isGlobal,
                withBubble: withBubble
            })
        });
    }

    isOnline(username: string) {
        for (let id in this.players)
            if (this.players.hasOwnProperty(id))
                if (this.players[id].username.toLowerCase() === username.toLowerCase()) return true;

        return false;
    }

    getPlayerByName(username: string) {
        for (let id in this.players)
            if (this.players.hasOwnProperty(id))
                if (this.players[id].username.toLowerCase() === username.toLowerCase())
                    return this.players[id];

        return null;
    }

    isFull() {
        return this.getPopulation() >= this.maxPlayers;
    }

    getPlayerByInstance(instance: string) {
        if (instance in this.players) return this.players[instance];

        return null;
    }

    forEachPlayer(callback: Function) {
        _.each(this.players, (player) => {
            callback(player);
        });
    }

    getPVPAreas() {
        return this.map.areas['PVP'].pvpAreas;
    }

    getMusicAreas() {
        return this.map.areas['Music'].musicAreas;
    }

    getChestAreas() {
        return this.map.areas['Chests'].chestAreas;
    }

    getOverlayAreas() {
        return this.map.areas['Overlays'].overlayAreas;
    }

    getCameraAreas() {
        return this.map.areas['Cameras'].cameraAreas;
    }

    getGrids() {
        return this.map.grids;
    }

    getPopulation() {
        return _.size(this.players);
    }

    onPlayerConnection(callback: Function) {
        this.playerConnectCallback = callback;
    }

    onPopulationChange(callback: Function) {
        this.populationCallback = callback;
    }
}

export default World;<|MERGE_RESOLUTION|>--- conflicted
+++ resolved
@@ -375,13 +375,7 @@
 
     spawnChests() {
         _.each(this.map.chests, (info: any) => {
-<<<<<<< HEAD
-            this.spawnChest(info.i, info.x, info.y, true);
-=======
-
             this.spawnChest(info.i, info.x, info.y, info.achievement, true);
-
->>>>>>> 3abaded3
         });
 
         log.info('Spawned ' + Object.keys(this.chests).length + ' static chests');
@@ -408,12 +402,7 @@
             chest.onRespawn(this.addChest.bind(this, chest));
         }
 
-<<<<<<< HEAD
-        chest.onOpen(() => {
-=======
         chest.onOpen((player?: Player) => {
-
->>>>>>> 3abaded3
             /**
              * Pretty simple concept, detect when the player opens the chest
              * then remove it and drop an item instead. Give it a 25 second
@@ -429,13 +418,8 @@
             if (!item) return;
 
             this.dropItem(Items.stringToId(item.string), item.count, chest.x, chest.y);
-<<<<<<< HEAD
-=======
-
-            if (player && chest.achievement)
-                player.finishAchievement(parseInt(chest.achievement));
-
->>>>>>> 3abaded3
+
+            if (player && chest.achievement) player.finishAchievement(parseInt(chest.achievement));
         });
 
         this.addChest(chest);
