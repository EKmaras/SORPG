import log from '@kaetram/common/util/log';
import config from '@kaetram/common/config';
import Utils from '@kaetram/common/util/utils';
import { Packets, Opcodes } from '@kaetram/common/network';

import type Server from '../model/server';
import type {
    ChatPacket,
    FriendsPacket,
    HandshakePacket,
    PlayerPacket
} from '@kaetram/common/types/messages/hub';

export default class Incoming {
    public constructor(private server: Server) {
        // Callback for when the hub receives a message from the web socket.
        this.server.connection.onMessage(([packet, opcode, info]) => {
            if (!Utils.validPacket(packet)) {
                log.error(`Non-existent packet received: ${packet} data: `);
                log.error(info);

                return;
            }

            try {
                switch (packet) {
                    case Packets.Handshake: {
                        return this.handleHandshake(opcode);
                    }

                    case Packets.Chat: {
                        return this.handleChat(info);
                    }

                    case Packets.Friends: {
                        return this.handleFriends(info);
                    }

                    case Packets.Player: {
                        return this.handlePlayer(opcode, info);
                    }
                }
            } catch (error) {
                log.error(error);
            }
        });
    }

    /**
     * Handles a handshake from the web socket. Here we assign a server ID
     * from the server list to the socket.
     * @param message Contains the server ID among other preliminary information.
     */

    private handleHandshake(data: HandshakePacket): void {
        // In the event the versions mismatch we just stop the connection.
        if (config.gver !== data.gVer) {
            log.error(`Game version mismatch: ${config.gver} ${data.gVer} from ${data.serverId}`);

            return this.server.connection.close();
        }

        this.server.load(data);

        this.server.readyCallback?.();
    }

    /**
     * Receives information about the player's login our logout activity.
     * @param opcode What type of player event we are handling.
     * @param info Contains the username of the player that is logging in or out.
     */

    private handlePlayer(opcode: Opcodes.Player, info: PlayerPacket): void {
        switch (opcode) {
            case Opcodes.Player.Login: {
                return this.server.add(info.username!);
            }

            case Opcodes.Player.Logout: {
                return this.server.remove(info.username!);
            }
        }
    }

    /**
     * Sends a chat callback message to the server. Depending on the information received,
     * we determine whether it's a private message or a normal message.
     * @param info Contains information about the message, such as source, content, and optionally, a target.
     */

    private handleChat(info: ChatPacket): void {
        return this.server.messageCallback?.(info.source, info.message!, info.target!);
    }

    /**
     * Contains a list of inactive friends list for a given username. We relay this to the server
     * controller so that we can check if any server has a player that is on the inactive list.
     * @param info Contains the username and the list of inactive friends.
     */

<<<<<<< HEAD
    private handleFriends(info: FriendsPacket): void {
        return this.server.friendsCallback?.(info.username, info.inactiveFriends!);
=======
                return this.server.friendsCallback?.(info.username, info.inactiveFriends);
            }

            case Opcodes.Player.Guild: {
                console.log(info);

                return;
            }
        }
>>>>>>> 4eb06256
    }
}<|MERGE_RESOLUTION|>--- conflicted
+++ resolved
@@ -80,6 +80,12 @@
             case Opcodes.Player.Logout: {
                 return this.server.remove(info.username!);
             }
+
+            case Opcodes.Player.Guild: {
+                console.log(info);
+
+                return;
+            }
         }
     }
 
@@ -99,19 +105,7 @@
      * @param info Contains the username and the list of inactive friends.
      */
 
-<<<<<<< HEAD
     private handleFriends(info: FriendsPacket): void {
         return this.server.friendsCallback?.(info.username, info.inactiveFriends!);
-=======
-                return this.server.friendsCallback?.(info.username, info.inactiveFriends);
-            }
-
-            case Opcodes.Player.Guild: {
-                console.log(info);
-
-                return;
-            }
-        }
->>>>>>> 4eb06256
     }
 }