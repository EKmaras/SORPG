--- conflicted
+++ resolved
@@ -264,10 +264,7 @@
 
     private parseObject(name: keyof ProcessedMap, info: any) {
         let object: any = {
-<<<<<<< HEAD
-=======
             id: info.id,
->>>>>>> ef10ac94
             x: info.x / this.#map.tileSize,
             y: info.y / this.#map.tileSize,
             width: info.width / this.#map.tileSize,
