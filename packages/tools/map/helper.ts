--- conflicted
+++ resolved
@@ -1,76 +1,66 @@
 #!/usr/bin/env -S yarn ts-node-script
 
-import fs from 'fs';
-import _ from 'lodash';
 import world from '@kaetram/server/data/map/world.json';
-import rawJson from './data/map.json';
 
-<<<<<<< HEAD
 class Helper {
     #width = world.width;
-    // #height = world.height;
-=======
-export default class Helper {
-    #width = 1000;
-    #height = 1000;
->>>>>>> 75d6c2ce
+    #height = world.height;
 
     public constructor() {
         const stdin = process.openStdin();
 
         stdin.on('data', (data: string) => {
-            let message = data.toString().replace(/(\r\n|\n|\r)/gm, ''),
-                value = parseInt(message);
+            const message = data.toString().replace(/(\r\n|\n|\r)/gm, '');
+            const value = parseInt(message);
 
             if (isNaN(value)) return;
 
-            let position = this.indexToGridPosition(value + 1),
-                adjustedIndex = this.gridPositionToIndex(position.x, position.y, 700);
+            const position = this.indexToGridPosition(value + 1);
+            const adjustedIndex = this.gridPositionToIndex(position.x, position.y, 700);
 
             console.log(position);
             console.log(adjustedIndex);
         });
     }
 
-    private findDoorId(doors: any, x: number, y: number) {
-        for (let i in doors)
-            if (doors[i].x === x * 16 && doors[i].y === y * 16)
-                return doors[i].id;
+    // private findDoorId(doors: any, x: number, y: number) {
+    //     for (const i in doors)
+    //         if (doors[i].x === x * 16 && doors[i].y === y * 16) return doors[i].id;
 
-        return null;
-    }
+    //     return null;
+    // }
 
-    private getTileData(x: number, y: number): void {
-        const index = this.gridPositionToIndex(x, y);
+    // private getTileData(x: number, y: number): void {
+    //     const index = this.gridPositionToIndex(x, y);
 
-        console.log(
-            `"${index}": { "data": [${
-                world.data[index]
-            }], "isColliding": ${world.collisions.includes(index)} },`
-        );
-    }
+    //     console.log(
+    //         `"${index}": { "data": [${
+    //             world.data[index]
+    //         }], "isColliding": ${world.collisions.includes(index)} },`
+    //     );
+    // }
 
     private gridPositionToIndex(x: number, y: number, width?: number): number {
         return y * (width || this.#width) + x;
     }
 
-    // private indexToGridPosition(tileIndex: number): { x: number; y: number } {
-    //     tileIndex -= 1;
+    private indexToGridPosition(tileIndex: number): { x: number; y: number } {
+        tileIndex -= 1;
 
-    //     const x = this.getX(tileIndex + 1, this.#width),
-    //         y = Math.floor(tileIndex / this.#height);
+        const x = this.getX(tileIndex + 1, this.#width);
+        const y = Math.floor(tileIndex / this.#height);
 
-    //     return {
-    //         x: x,
-    //         y: y
-    //     };
-    // }
+        return {
+            x,
+            y
+        };
+    }
 
-    // private getX(index: number, width: number): number {
-    //     if (index === 0) return 0;
+    private getX(index: number, width: number): number {
+        if (index === 0) return 0;
 
-    //     return index % width === 0 ? width - 1 : (index % width) - 1;
-    // }
+        return index % width === 0 ? width - 1 : (index % width) - 1;
+    }
 }
 
 export default new Helper();