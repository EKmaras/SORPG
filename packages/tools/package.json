--- conflicted
+++ resolved
@@ -12,11 +12,7 @@
         "@kaetram/common": "workspace:packages/common",
         "@kaetram/server": "workspace:packages/server",
         "@types/lodash": "^4.14.168",
-<<<<<<< HEAD
         "@types/node": "^15.0.2",
-=======
-        "@types/node": "^14.14.39",
->>>>>>> 75d6c2ce
         "@types/socket.io-client": "^1.4.36",
         "ts-node": "^9.1.1",
         "tslib": "^2.2.0",
