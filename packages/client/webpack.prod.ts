--- conflicted
+++ resolved
@@ -3,21 +3,12 @@
 import MiniCssExtractPlugin from 'mini-css-extract-plugin';
 import { GenerateSW } from 'workbox-webpack-plugin';
 
-<<<<<<< HEAD
-import { name } from 'kaetram/package.json';
-
-import config, { env, exclude, maxSize, plugins, resolve, rules } from './webpack.common';
-import type { Config } from './webpack.common';
-
-=======
 import type { Configuration } from 'webpack';
 
 import config, { maxSize, plugins, resolve, rules } from './webpack.common';
-import type { Plugin } from './webpack.common';
 
 import { name } from 'kaetram/package.json';
 
->>>>>>> 75d6c2ce
 plugins.push(
     new CleanWebpackPlugin(),
     new PreloadWebpackPlugin({
