import Menu from '../../menu';
import Util from '../../../utils/util';

import { Modules } from '@kaetram/common/network';

import type Skill from '../../../entity/character/player/skill';
import type Player from '../../../entity/character/player/player';

interface SkillElement extends HTMLLIElement {
    name?: string;
    level?: number;
    percentage?: number;
    originalWidth?: number;
}

export default class Skills extends Menu {
    private list: HTMLUListElement = document.querySelector('#skills-list > ul')!;

    // Skill info side-menu
    private info: HTMLElement = document.querySelector('#profile-info')!;

    // Skill we have info menu open for.
    private selectedSkill!: Skill;

    private loaded = false;

    public constructor(private player: Player) {
        super('#skills-page');
    }

    /**
     * Synchronizes the player's skill data into the user interface.
     * @param resize Whether we need to re-calculate the experience bar widths.
     */

    public override synchronize(resize = false): void {
        if (Object.keys(this.player.skills).length === 0) return;

<<<<<<< HEAD
        if (resize) this.list.innerHTML = '';

        _.each(Modules.SkillsOrder, (id: Modules.Skills) => {
=======
        for (let id of Modules.SkillsOrder) {
>>>>>>> 05cf6276
            let skill = this.player.skills[id],
                element = this.get(skill.name);

            // Update the element if found.
            if (element) this.update(element, skill);
            else {
                // Create the element otherwise...
                element = this.createElement(skill);

                // Append the element to the list.
                this.list.append(element);

                // Update the element with the latest data.
                this.update(element, skill);
            }
<<<<<<< HEAD
        });

        if (this.isInfoVisible()) this.showInfo();
=======
        }
>>>>>>> 05cf6276
    }

    /**
     * Override for the show function. Due to the nature of the HTML DOM we must
     * re-synchronize data when we first show the page. This is because the skills
     * experience bar does not have a width until it is first shown on the page.
     * This function just checks if we have already loaded the page, if not, we
     * synchronize again since we just created the elements, the `synchronize` function
     * will grab the existing elements in the list and update their experience bar
     * widths accordingly.
     */

    public override show(): void {
        super.show();

        // Only synchronize upon first showing the page.
        if (this.loaded) return;

        this.loaded = true;

        this.synchronize();
    }

    /**
     * Override for the superclass `hide` function to also hide
     * the profile info side-menu.
     */

    public override hide(): void {
        super.hide();

        this.hideInfo();
    }

    /**
     * Hides the info side-menu.
     */

    public hideInfo(): void {
        Util.fadeOut(this.info);
    }

    /**
     * Creates a new skill element that will be appended to the list.
     * @param skill Contains skill data to create the element with.
     */

    private createElement(skill: Skill): HTMLLIElement {
        let element: SkillElement = document.createElement('li'),
            level = document.createElement('div'),
            image = document.createElement('div'),
            experience = document.createElement('div');

        // Add the skill class to the base element.
        element.classList.add('skill');

        // Update the skill level
        level.classList.add('skill-level', 'stroke');

        // Load the image based on the skill name.
        image.classList.add('skill-image', `skill-image-${skill.name.toLowerCase()}`);

        // Load up the experience bar.
        experience.classList.add('skill-experience');

        // Add the image to the element.
        element.append(level, experience, image);

        // Store information about the skill in the element.
        element.name = skill.name;
        element.level = skill.level;
        element.percentage = skill.percentage;

        // Add the click event to the element.
        element.addEventListener('click', () => this.showInfo(skill));

        return element;
    }

    /**
     * When we click on a skill we want to show some more information.
     * @param skill The skill that we are showing information for.
     */

    private showInfo(skill = this.selectedSkill): void {
        Util.fadeIn(this.info);

        let image = this.info.querySelector('.profile-info-skill-image')!,
            title = this.info.querySelector('.profile-info-title')!,
            details = this.info.querySelector('.profile-info-details')!;

        // Update the image and title of the skill.
        image.className = `profile-info-skill-image skill-image-${skill.name.toLowerCase()}`;
        title.innerHTML = skill.name;

        // Update the details of the skill.
        details.innerHTML = `
            <p><span>Level:</span> ${skill.level}</p>
            <br>
            <p><span>Exp:</span> ${skill.experience}</p>
            <br>
            <p><span>Next Exp:</span> ${skill.nextExperience}</p>
            <br>
            <p><span>Percent:</span> ${(skill.percentage * 100).toFixed(3)}%</p>
        `;

        this.selectedSkill = skill;
    }

    /**
     * Updates a slot element with the latest level and percentage information.
     * @param element SkillElement HTML element that we are updating.
     * @param skill The skill we are using to update the data with.
     */

    private update(element: SkillElement, skill: Skill): void {
        // Update the level and experience bar of the skill.
        let level: HTMLElement = element.querySelector('.skill-level')!,
            experience: HTMLElement = element.querySelector('.skill-experience')!;

        // Update the skill level
        level.innerHTML = `${skill.level}/${Modules.Constants.MAX_LEVEL}`;

        // Store the original width of the experience bar.
        if (!element.originalWidth && experience.offsetWidth !== 0)
            element.originalWidth = experience.offsetWidth;

        if (!element.originalWidth) return;

        // Set the experience bar's width.
        experience.style.width = `${element.originalWidth * skill.percentage}px`;

        // Update the properties of the element.
        element.level = skill.level;
        element.percentage = skill.percentage;
    }

    /**
     * Finds an HTML skill element extension based on the name of the skill.
     * @param name The name of the skill we are looking for.
     * @returns A skill element extension if found, otherwise undefined.
     */

    private get(name: string): SkillElement | undefined {
        for (let element of this.list.children)
            if ((element as SkillElement).name === name) return element as SkillElement;

        return undefined;
    }

    /**
     * @returns Whether or not the profile info side-menu is visible.
     */

    public isInfoVisible(): boolean {
        return this.info.style.display === 'block';
    }
}<|MERGE_RESOLUTION|>--- conflicted
+++ resolved
@@ -36,13 +36,9 @@
     public override synchronize(resize = false): void {
         if (Object.keys(this.player.skills).length === 0) return;
 
-<<<<<<< HEAD
         if (resize) this.list.innerHTML = '';
 
-        _.each(Modules.SkillsOrder, (id: Modules.Skills) => {
-=======
         for (let id of Modules.SkillsOrder) {
->>>>>>> 05cf6276
             let skill = this.player.skills[id],
                 element = this.get(skill.name);
 
@@ -58,13 +54,9 @@
                 // Update the element with the latest data.
                 this.update(element, skill);
             }
-<<<<<<< HEAD
-        });
+        }
 
         if (this.isInfoVisible()) this.showInfo();
-=======
-        }
->>>>>>> 05cf6276
     }
 
     /**
