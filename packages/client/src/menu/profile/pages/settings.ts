import $ from 'jquery';

import AudioController from '../../../controllers/audio';
import Game from '../../../game';
import Camera from '../../../renderer/camera';
import Renderer from '../../../renderer/renderer';
import Storage from '../../../utils/storage';

export default class Settings {
    game: Game;
    audio: AudioController;
    storage: Storage;
    renderer: Renderer;
    camera: Camera;
    body: JQuery;
    button: JQuery;
    volume: JQuery<HTMLInputElement>;
    sfx: JQuery<HTMLInputElement>;
    brightness: JQuery<HTMLInputElement>;
    info: JQuery;
    soundCheck: JQuery<HTMLInputElement>;
    cameraCheck: JQuery<HTMLInputElement>;
    debugCheck: JQuery<HTMLInputElement>;
    centreCheck: JQuery<HTMLInputElement>;
    nameCheck: JQuery<HTMLInputElement>;
    levelCheck: JQuery<HTMLInputElement>;
    loaded: boolean;
<<<<<<< HEAD
=======
    value!: number;
>>>>>>> ee4d9baa

    // TODO - Hide crypto mining option on mobiles and completely disable it.
    constructor(game: Game) {
        this.game = game;
        this.audio = game.audio;
        this.storage = game.storage;
        this.renderer = game.renderer;
        this.camera = game.renderer.camera;

        this.body = $('#settingsPage');
        this.button = $('#settingsButton');

        this.volume = $('#volume');
        this.sfx = $('#sfx');
        this.brightness = $('#brightness');

        this.info = $('#info');

        this.soundCheck = $('#soundCheck input');
        this.cameraCheck = $('#cameraCheck input');
        this.debugCheck = $('#debugCheck input');
        this.centreCheck = $('#centreCheck input');
        this.nameCheck = $('#nameCheck input');
        this.levelCheck = $('#levelCheck input');

        this.loaded = false;

        this.load();
    }

    load(): void {
        if (this.loaded) return;

        const {
            volume,
            sfx,
            brightness,
            game,
            renderer,
            button,
            soundCheck,
            audio,
            cameraCheck,
            debugCheck,
            centreCheck,
            nameCheck,
            levelCheck
        } = this;

        volume.val(this.getMusicLevel());
        sfx.val(this.getSFXLevel());
        brightness.val(this.getBrightness());

        game.app.updateRange(volume);
        game.app.updateRange(sfx);
        game.app.updateRange(brightness);

        renderer.adjustBrightness(this.getBrightness());

        button.on('click', () => this.open());

<<<<<<< HEAD
        volume.on('input', () => this.setMusicLevel(volume.val() as number));

        sfx.on('input', () => this.setSFXLevel(sfx.val() as number));

        brightness.on('input', () => this.setBrightness(brightness.val() as number));

        soundCheck.on('input', () => {
            const isActive = soundCheck.prop('checked');
=======
        this.volume.on('change', () => this.setMusicLevel(this.value));

        this.sfx.on('change', () => this.setSFXLevel(this.value));

        this.brightness.on('change', () => this.setBrightness(this.value));

        this.soundCheck.on('change', () => {
            const isActive = this.soundCheck.prop('checked');
>>>>>>> ee4d9baa

            this.setSound(isActive);

            if (isActive) {
<<<<<<< HEAD
                audio.reset(audio.song);
                audio.song = null;
            } else audio.update();
        });

        cameraCheck.on('input', () => {
            const active = cameraCheck.prop('checked');

            if (active) renderer.camera.center();
            else renderer.camera.decenter();
=======
                this.audio.reset(this.audio.song);
                this.audio.song = null;
            } else this.audio.update();
        });

        this.cameraCheck.on('change', () => {
            const active = this.cameraCheck.prop('checked');

            if (active) this.renderer.camera.center();
            else this.renderer.camera.decenter();
>>>>>>> ee4d9baa

            this.setCamera(active);
        });

<<<<<<< HEAD
        debugCheck.on('input', () => {
            const active = debugCheck.prop('checked');

            renderer.debugging = active;
=======
        this.debugCheck.on('change', () => {
            const active = this.debugCheck.prop('checked');

            this.renderer.debugging = active;
>>>>>>> ee4d9baa

            this.setDebug(active);
        });

<<<<<<< HEAD
        centreCheck.on('input', () => {
            const active = centreCheck.prop('checked');

            renderer.autoCentre = active;

            this.setCentre(active);
        });

        nameCheck.on('input', () => {
            const active = nameCheck.prop('checked');

            renderer.drawNames = active;

            this.setName(active);
        });

        levelCheck.on('input', () => {
            const active = levelCheck.prop('checked');

            renderer.drawLevels = active;
=======
        this.centreCheck.on('change', () => {
            const active = this.centreCheck.prop('checked');

            this.renderer.autoCentre = active;

            this.setCentre(active);
        });

        this.nameCheck.on('change', () => {
            const active = this.nameCheck.prop('checked');

            this.renderer.drawNames = active;

            this.setName(active);
        });

        this.levelCheck.on('change', () => {
            const active = this.levelCheck.prop('checked');

            this.renderer.drawLevels = active;
>>>>>>> ee4d9baa

            this.setName(active);
        });

<<<<<<< HEAD
        soundCheck.prop('checked', this.getSound());

        cameraCheck.prop('checked', this.getCamera());

        debugCheck.prop('checked', this.getDebug());

        centreCheck.prop('checked', this.getCentreCap());

        nameCheck.prop('checked', this.getName());

        levelCheck.prop('checked', this.getLevel());
=======
        this.soundCheck.prop('checked', this.getSound());

        this.cameraCheck.prop('checked', this.getCamera());

        this.debugCheck.prop('checked', this.getDebug());

        this.centreCheck.prop('checked', this.getCentreCap());

        this.nameCheck.prop('checked', this.getName());

        this.levelCheck.prop('checked', this.getLevel());
>>>>>>> ee4d9baa

        this.loaded = true;
    }

    open(): void {
        this.game.menu.hideAll();

        this.button.toggleClass('active');

        if (this.isVisible()) this.hide();
        else this.show();
    }

    show(): void {
        this.body.fadeIn('slow');
    }

    hide(): void {
        this.body.fadeOut('fast');
        this.button.removeClass('active');
    }

    clear(): void {
        this.button.off('click');
<<<<<<< HEAD
        this.soundCheck.off('input');
        this.cameraCheck.off('input');
        this.debugCheck.off('input');
        this.centreCheck.off('input');
        this.nameCheck.off('input');
        this.levelCheck.off('input');

        this.brightness.off('input');
        this.volume.off('input');
        this.sfx.off('input');
=======
        this.soundCheck.off('change');
        this.cameraCheck.off('change');
        this.debugCheck.off('change');
        this.centreCheck.off('change');
        this.nameCheck.off('change');
        this.levelCheck.off('change');

        this.brightness.off('change');
        this.volume.off('change');
        this.sfx.off('change');
>>>>>>> ee4d9baa
    }

    setMusicLevel(musicLevel: number): void {
        const { audio, storage } = this;

        if (audio.song) audio.song.volume = musicLevel / 100;

        storage.data.settings.music = musicLevel;
        storage.save();
    }

    setSFXLevel(sfxLevel: number): void {
        this.storage.data.settings.sfx = sfxLevel;
        this.storage.save();
    }

    setBrightness(brightness: number): void {
        this.renderer.adjustBrightness(brightness);

        this.storage.data.settings.brightness = brightness;
        this.storage.save();
    }

    setSound(state: boolean): void {
        this.storage.data.settings.soundEnabled = state;
        this.storage.save();
    }

    setCamera(state: boolean): void {
        this.storage.data.settings.centerCamera = state;
        this.storage.save();
    }

    setDebug(state: boolean): void {
        this.storage.data.settings.debug = state;
        this.storage.save();
    }

    setCentre(state: boolean): void {
        this.storage.data.settings.autoCentre = state;
        this.storage.save();
    }

    setName(state: boolean): void {
        this.storage.data.settings.showNames = state;
        this.storage.save();
    }

    setLevel(state: boolean): void {
        this.storage.data.settings.showLevels = state;
        this.storage.save();
    }

    getMusicLevel(): number {
        return this.storage.data.settings.music;
    }

    getSFXLevel(): number {
        return this.storage.data.settings.sfx;
    }

    getBrightness(): number {
        return this.storage.data.settings.brightness;
    }

    getSound(): boolean {
        return this.storage.data.settings.soundEnabled;
    }

    getCamera(): boolean {
        return this.storage.data.settings.centerCamera;
    }

    getDebug(): boolean {
        return this.storage.data.settings.debug;
    }

    getCentreCap(): boolean {
        return this.storage.data.settings.autoCentre;
    }

    getName(): boolean {
        return this.storage.data.settings.showNames;
    }

    getLevel(): boolean {
        return this.storage.data.settings.showLevels;
    }

    isVisible(): boolean {
        return this.body.css('display') === 'block';
    }
}<|MERGE_RESOLUTION|>--- conflicted
+++ resolved
@@ -25,10 +25,6 @@
     nameCheck: JQuery<HTMLInputElement>;
     levelCheck: JQuery<HTMLInputElement>;
     loaded: boolean;
-<<<<<<< HEAD
-=======
-    value!: number;
->>>>>>> ee4d9baa
 
     // TODO - Hide crypto mining option on mobiles and completely disable it.
     constructor(game: Game) {
@@ -90,7 +86,6 @@
 
         button.on('click', () => this.open());
 
-<<<<<<< HEAD
         volume.on('input', () => this.setMusicLevel(volume.val() as number));
 
         sfx.on('input', () => this.setSFXLevel(sfx.val() as number));
@@ -99,21 +94,10 @@
 
         soundCheck.on('input', () => {
             const isActive = soundCheck.prop('checked');
-=======
-        this.volume.on('change', () => this.setMusicLevel(this.value));
-
-        this.sfx.on('change', () => this.setSFXLevel(this.value));
-
-        this.brightness.on('change', () => this.setBrightness(this.value));
-
-        this.soundCheck.on('change', () => {
-            const isActive = this.soundCheck.prop('checked');
->>>>>>> ee4d9baa
 
             this.setSound(isActive);
 
             if (isActive) {
-<<<<<<< HEAD
                 audio.reset(audio.song);
                 audio.song = null;
             } else audio.update();
@@ -124,38 +108,18 @@
 
             if (active) renderer.camera.center();
             else renderer.camera.decenter();
-=======
-                this.audio.reset(this.audio.song);
-                this.audio.song = null;
-            } else this.audio.update();
-        });
-
-        this.cameraCheck.on('change', () => {
-            const active = this.cameraCheck.prop('checked');
-
-            if (active) this.renderer.camera.center();
-            else this.renderer.camera.decenter();
->>>>>>> ee4d9baa
 
             this.setCamera(active);
         });
 
-<<<<<<< HEAD
         debugCheck.on('input', () => {
             const active = debugCheck.prop('checked');
 
             renderer.debugging = active;
-=======
-        this.debugCheck.on('change', () => {
-            const active = this.debugCheck.prop('checked');
-
-            this.renderer.debugging = active;
->>>>>>> ee4d9baa
 
             this.setDebug(active);
         });
 
-<<<<<<< HEAD
         centreCheck.on('input', () => {
             const active = centreCheck.prop('checked');
 
@@ -176,33 +140,10 @@
             const active = levelCheck.prop('checked');
 
             renderer.drawLevels = active;
-=======
-        this.centreCheck.on('change', () => {
-            const active = this.centreCheck.prop('checked');
-
-            this.renderer.autoCentre = active;
-
-            this.setCentre(active);
-        });
-
-        this.nameCheck.on('change', () => {
-            const active = this.nameCheck.prop('checked');
-
-            this.renderer.drawNames = active;
 
             this.setName(active);
         });
 
-        this.levelCheck.on('change', () => {
-            const active = this.levelCheck.prop('checked');
-
-            this.renderer.drawLevels = active;
->>>>>>> ee4d9baa
-
-            this.setName(active);
-        });
-
-<<<<<<< HEAD
         soundCheck.prop('checked', this.getSound());
 
         cameraCheck.prop('checked', this.getCamera());
@@ -214,19 +155,6 @@
         nameCheck.prop('checked', this.getName());
 
         levelCheck.prop('checked', this.getLevel());
-=======
-        this.soundCheck.prop('checked', this.getSound());
-
-        this.cameraCheck.prop('checked', this.getCamera());
-
-        this.debugCheck.prop('checked', this.getDebug());
-
-        this.centreCheck.prop('checked', this.getCentreCap());
-
-        this.nameCheck.prop('checked', this.getName());
-
-        this.levelCheck.prop('checked', this.getLevel());
->>>>>>> ee4d9baa
 
         this.loaded = true;
     }
@@ -251,7 +179,7 @@
 
     clear(): void {
         this.button.off('click');
-<<<<<<< HEAD
+
         this.soundCheck.off('input');
         this.cameraCheck.off('input');
         this.debugCheck.off('input');
@@ -262,18 +190,6 @@
         this.brightness.off('input');
         this.volume.off('input');
         this.sfx.off('input');
-=======
-        this.soundCheck.off('change');
-        this.cameraCheck.off('change');
-        this.debugCheck.off('change');
-        this.centreCheck.off('change');
-        this.nameCheck.off('change');
-        this.levelCheck.off('change');
-
-        this.brightness.off('change');
-        this.volume.off('change');
-        this.sfx.off('change');
->>>>>>> ee4d9baa
     }
 
     setMusicLevel(musicLevel: number): void {
