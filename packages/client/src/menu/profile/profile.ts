--- conflicted
+++ resolved
@@ -2,22 +2,12 @@
 
 import Menu from '../menu';
 
+import State from './impl/state';
 import Abilities from './impl/abilities';
 import Skills from './impl/skills';
-import State from './impl/state';
-<<<<<<< HEAD
-import Tasks from './impl/tasks';
-=======
-import Skills from './impl/skills';
-import Abilities from './impl/abilities';
 
-import Player from '../../entity/character/player/player';
-
-import { SelectCallback } from './impl/abilities';
->>>>>>> 4819b503
-
+import type Player from '../../entity/character/player/player';
 import type { Modules, Opcodes } from '@kaetram/common/network';
-import type Player from '../../entity/character/player/player';
 import type { SelectCallback } from './impl/abilities';
 
 type UnequipCallback = (type: Modules.Equipment) => void;
