--- conflicted
+++ resolved
@@ -60,20 +60,17 @@
                 break;
             }
 
-<<<<<<< HEAD
             case Opcodes.Friends.Add: {
-                return this.createElement(username);
-            }
-=======
-            case Opcodes.Friends.Add:
                 return this.createElement(username, status);
-
-            case Opcodes.Friends.Remove:
+            }
+
+            case Opcodes.Friends.Remove: {
                 return this.removeElement(username);
-
-            case Opcodes.Friends.Status:
+            }
+
+            case Opcodes.Friends.Status: {
                 return this.updateStatus(username, status);
->>>>>>> d684fce6
+            }
         }
     }
 
