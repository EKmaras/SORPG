--- conflicted
+++ resolved
@@ -1,15 +1,11 @@
 import _ from 'lodash';
+import { Opcodes } from '@kaetram/common/network';
 
 import Menu from './menu';
 
-<<<<<<< HEAD
 import type Player from '../entity/character/player/player';
-=======
-import Player from '../entity/character/player/player';
-import Task from '../entity/character/player/task';
->>>>>>> d684fce6
+import type Task from '../entity/character/player/task';
 
-import { Opcodes } from '@kaetram/common/network';
 export default class Quests extends Menu {
     // Contains the list of all the quests and their respective status.
     private list: HTMLUListElement = document.querySelector('#quests-container > ul')!;
@@ -32,12 +28,14 @@
 
     public handle(opcode: Opcodes.Quest, key = ''): void {
         switch (opcode) {
-            case Opcodes.Quest.Batch:
+            case Opcodes.Quest.Batch: {
                 _.each(this.player.quests, (quest: Task) => this.createElement(quest));
                 break;
+            }
 
-            case Opcodes.Quest.Progress:
+            case Opcodes.Quest.Progress: {
                 return this.handleProgress(key);
+            }
         }
 
         this.buildLog(this.player.quests.tutorial);
