import Menu from './menu';

import log from '../lib/log';
import Util from '../utils/util';

import { Modules, Opcodes } from '@kaetram/common/network';
import _ from 'lodash-es';

import type Actions from './actions';
import type { SlotData } from '@kaetram/common/types/slot';
import type { Bonuses, Stats } from '@kaetram/common/types/item';

type SelectCallback = (index: number, action: Opcodes.Container, value?: number) => void;

interface SlotElement extends HTMLElement {
    edible?: boolean;
    equippable?: boolean;

    name?: string;
    count?: number;
    description?: string;
    attackStats?: Stats;
    defenseStats?: Stats;
    bonuses?: Bonuses;
}

export default class Inventory extends Menu {
    private list: HTMLUListElement = document.querySelector('#inventory-container > ul')!;

    private dropDialog: HTMLElement = document.querySelector('#drop-dialog')!;
    private dropCount: HTMLInputElement = document.querySelector('#drop-count')!;
    private dropAccept: HTMLElement = document.querySelector('#drop-accept')!;
    private dropCancel: HTMLElement = document.querySelector('#drop-cancel')!;

    // Used for when we open the action menu interface.
    private selectedSlot = -1;

    private selectCallback?: SelectCallback;

    private touchClone: HTMLElement | undefined;

    public constructor(private actions: Actions) {
        super('#inventory', undefined, '#inventory-button');

        this.load();

        this.actions.onButton((action: Modules.MenuActions) => this.handleAction(action));

        this.dropCancel.addEventListener('click', () => Util.fadeOut(this.dropDialog));
    }

    /**
     * Creates an empty inventory of the size defined in the
     * constants. This may get adapted in the future for potential
     * dynamic inventory sizes, though it has yet to be decided.
     */

    public load(): void {
        if (!this.list) return log.error(`Could not create the skeleton for the inventory.`);

        // Create slots based on the constants.
        for (let i = 0; i < Modules.Constants.INVENTORY_SIZE; i++)
            this.list.append(this.createSlot(i));

        this.dropAccept.addEventListener('click', () => this.drop());
    }

    /**
     * Drops the selected item from the inventory.
     */

    private drop(): void {
        let count = this.dropCount.valueAsNumber;

        this.selectCallback?.(this.selectedSlot, Opcodes.Container.Remove, count);

        this.dropCount.value = '';
        this.actions.hide();

        Util.fadeOut(this.dropDialog);
    }

    /**
     * Creates a select callback using the action parameter specified.
     * @param menuAction Which type of action is being performed.
     */

    private handleAction(menuAction: Modules.MenuActions): void {
<<<<<<< HEAD
        console.log(menuAction);

        if (menuAction === Modules.MenuActions.DropMany) {
            Util.fadeIn(this.dropDialog);

=======
        if (menuAction === Modules.MenuActions.DropX) {
            Util.fadeIn(this.dropDialog);
>>>>>>> b82374a1
            return;
        }

        this.selectCallback?.(this.selectedSlot, Util.getContainerAction(menuAction));

        this.actions.hide();
    }

    /**
     * Loads the batch data into the inventory from the server. Each
     * slot is selected from the list element.
     * @param slots Serialized slots received from the server. We take
     * the index contained within these slots and attribute them
     * to the index within our slot list.
     */

    public override batch(slots: SlotData[]): void {
        _.each(slots, (slot: SlotData) => {
            if (!slot.key) return;

            this.setSlot(slot);
        });
    }

    /**
     * Uses the slot's index to add an item into our inventory UI.
     * @param slot Contains data about the item we are adding.
     */

    public override add(slot: SlotData): void {
        this.setSlot(slot);
    }

    /**
     * Removes an item from our inventory and resets the slot to
     * its default state.
     * @param slot Contains index of the slot we are removing.
     */

    public override remove(slot: SlotData): void {
        this.setSlot(slot);
    }

    /**
     * Used for updating the currently selected slot while
     * the action menu is open.
     * @param index Index of the slot we are currently selected.
     */

    private select(index: number, doubleClick = false): void {
        let element = this.getElement(index);

        // If the slot is empty, we do not want to select it.
        if (this.isEmpty(element)) return this.actions.hide();

        // Update the currently selected slot.
        this.selectedSlot = index;

        /**
         * When we double click, we only determine if the item is edible or
         * equippable. If any of those properties are true, we skip having
         * to display the action menu and send the packet.
         */

        if (doubleClick) {
            if (element.edible) this.handleAction(Modules.MenuActions.Eat);
            else if (element.equippable) this.handleAction(Modules.MenuActions.Equip);

            this.actions.hide();

            return;
        }

        /**
         * Here we create a list of all the actions pertaining to the slot
         * based on the equippable and edible properties. This list can always
         * be expanded as more item properties are added.
         */

        let actions: Modules.MenuActions[] = [];

        if (element.edible) actions.push(Modules.MenuActions.Eat);
        if (element.equippable) actions.push(Modules.MenuActions.Equip);

        // Push drop option as the last one.
        actions.push(Modules.MenuActions.DropOne);

        if (element.count! > 1) actions.push(Modules.MenuActions.DropMany);

        this.actions.show(
            actions,
            element.name!,
            element.attackStats!,
            element.defenseStats!,
            element.bonuses!,
            element.description
        );
    }

    /**
     * Selects the first edible item in the inventory then mimics the
     * select function as if the player is clicking it. Used for hotkey
     * functions to quickly heal when in combat.
     */

    public selectEdible(): void {
        let index = this.getFirstEdible();

        // No edible items found.
        if (index === -1) return;

        this.selectedSlot = index;

        this.handleAction(Modules.MenuActions.Eat);
    }

    /**
     * Event handler for when a slot begins the dragging and dropping
     * process. We update the current index of the slot that is being
     * selected for later use.
     * @param index The index of the slot being dragged.
     */

    private dragStart(event: Event, index: number): void {
        if (this.isEmpty(this.getElement(index))) {
            event.preventDefault();
            event.stopPropagation();

            return;
        }

        this.selectedSlot = index;
    }

    /**
     * The drop event within the drag and drop actions. The target represents
     * the slot that the item is being dropped into.
     * @param event Contains event data about the target.
     */

    private dragDrop(event: DragEvent, index: number): void {
        let element = event.target as HTMLElement;

        if (!element) return;

        // Remove the selected slot class property.
        element.classList.remove('item-slot-focused');

        if (this.selectedSlot === -1) return;

        // Create a callback used when we swap an item from `selectedSlot` to index.
        this.selectCallback?.(this.selectedSlot, Opcodes.Container.Swap, index);

        // Reset the selected slot after.
        this.selectedSlot = -1;
    }

    /**
     * Event handler for when a slot is being dragged over (but not dropped).
     * We use this to give the user feedback on which slot they are hovering.
     * @param event Contains event data and the slot element that is being hovered.
     */

    private dragOver(event: DragEvent): void {
        // Check that a target exists firstly.
        if (!event.target || !(event.target as HTMLElement).draggable) return;

        event.preventDefault();

        // Add the slot focused class property.
        (event.target as HTMLElement).classList.add('item-slot-focused');
    }

    /**
     * Event handler for when an item being dragged exits a valid slot area.
     * @param event Contains the target slot that is exited.
     */

    private dragLeave(event: DragEvent): void {
        // Remove the slot focused class.
        (event.target as HTMLElement).classList.remove('item-slot-focused');
    }

    /**
     * Event handler for when a slot begins being touched on a mobile device.
     * @param index Index of the slot being touched.
     */

    private touchStart(index: number): void {
        if (this.isEmpty(this.getElement(index))) return;

        this.selectedSlot = index;
    }

    /**
     * Event handler for when a slot is being moved on a mobile device.
     * @param event Contains event data about the slot being moved.
     * @param item The item being moved.
     */

    private touchMove(event: TouchEvent, item: HTMLDivElement) {
        if (this.selectedSlot === -1) return;

        let [touch] = event.touches;

        item.classList.add('item-slot-focused');

        this.touchClone ??= item.cloneNode(true) as HTMLElement;

        this.touchClone.style.position = 'absolute';
        this.touchClone.style.top = `${touch.clientY - item.clientHeight / 2}px`;
        this.touchClone.style.left = `${touch.clientX - item.clientWidth / 2}px`;
        this.touchClone.style.opacity = '0.75';

        document.querySelector('#game-container')?.append(this.touchClone);
    }
    /**
     * Event handler for when a slot touch is being cancelled.
     * @param item The item being cancelled.
     */

    private touchCancel(item: HTMLDivElement) {
        this.touchClone?.remove();
        this.touchClone = undefined;

        item.classList.remove('item-slot-focused');
    }

    /**
     * Event handler for when a slot touch is being ended.
     * @param event Contains event data about the slot being ended.
     * @param item The item being ended.
     */

    private touchEnd(event: TouchEvent, item: HTMLDivElement) {
        this.touchCancel(item);

        let [touch] = event.changedTouches,
            element = document.elementFromPoint(touch.clientX, touch.clientY) as HTMLElement | null,
            index = element?.dataset?.index;

        if (!index || this.selectedSlot === -1) return;

        // Create a callback used when we swap an item from `selectedSlot` to index.
        this.selectCallback?.(this.selectedSlot, Opcodes.Container.Swap, parseInt(index));

        // Reset the selected slot after.
        this.selectedSlot = -1;
    }

    /**
     * Sets the slot's image and count at a specified index. If no key is provided
     * then we remove the slot's `backgroundImage` property and set the count to
     * an empty string.
     * @param slot Contains information about the slot element.
     */

    private setSlot(slot: SlotData): void {
        let slotElement = this.getElement(slot.index);

        if (!slotElement) return log.error(`Could not find slot element at: ${slot.index}`);

        let imageElement: HTMLElement = slotElement.querySelector('.inventory-item-image')!,
            countElement = slotElement.querySelector('.inventory-item-count');

        if (!imageElement) return log.error(`Could not find image element at: ${slot.index}`);

        if (countElement) countElement.textContent = Util.getCount(slot.count);

        imageElement.style.backgroundImage = slot.key ? Util.getImageURL(slot.key) : '';

        // Set data properties for easy testing (see Cypress best practices)
        slotElement.dataset.key = slot.key;
        slotElement.dataset.count = `${slot.count}`;

        // Update the edible and equippable properties.
        slotElement.edible = slot.edible!;
        slotElement.equippable = slot.equippable!;

        // Add the item stats and name
        slotElement.name = slot.name!;
        slotElement.count = slot.count!;
        slotElement.description = slot.description!;
        slotElement.attackStats = slot.attackStats!;
        slotElement.defenseStats = slot.defenseStats!;
        slotElement.bonuses = slot.bonuses!;
    }

    /**
     * Creates a slot element using the DOM. The slot is
     * used when we want to add an item to the invnetory.
     * @returns A list element containing an empty slot.
     */

    private createSlot(index: number): HTMLLIElement {
        let slot = document.createElement('li'),
            item = document.createElement('div'),
            image = document.createElement('div'),
            count = document.createElement('div');

        item.dataset.index = `${index}`;

        // Assign the class to the slot and make it draggable.
        item.draggable = true;
        item.classList.add('item-slot');

        // Add the item image element onto the slot.
        image.classList.add('inventory-item-image');

        // Add the class element onto the count.
        count.classList.add('inventory-item-count');

        // Append the image onto the item slot.
        item.append(image);

        // Append the count onto the item slot.
        item.append(count);

        // Append the item onto the slot list element.
        slot.append(item);

        // Add the click event listeners to the slot.
        slot.addEventListener('click', () => this.select(index));
        slot.addEventListener('dblclick', () => this.select(index, true));
        slot.addEventListener('dragstart', (event) => this.dragStart(event, index));
        slot.addEventListener('drop', (event: DragEvent) => this.dragDrop(event, index));
        slot.addEventListener('dragover', (event: DragEvent) => this.dragOver(event));
        slot.addEventListener('dragleave', (event: DragEvent) => this.dragLeave(event));

        slot.addEventListener('touchstart', () => this.touchStart(index));
        slot.addEventListener('touchmove', (event) => this.touchMove(event, item));
        slot.addEventListener('touchcancel', () => this.touchCancel(item));
        slot.addEventListener('touchend', (event) => this.touchEnd(event, item));

        return slot;
    }

    /**
     * Sets the body's display style to `none` and
     * clears all the items from the bank user interface.
     */

    public override hide(): void {
        super.hide();

        // Reset the selected slot whenever the menu is hidden.
        this.selectedSlot = -1;

        this.actions.hide();

        Util.fadeOut(this.dropDialog);
    }

    /**
     * Checks whether the specified element is empty by verifying its
     * background image property.
     * @param element SlotElement that we are checking.
     * @returns Whether or not the background image style is an empty string or not.
     */

    private isEmpty(element: SlotElement): boolean {
        let image: HTMLElement = element.querySelector('.inventory-item-image')!;

        return !image || image.style.backgroundImage === '';
    }

    /**
     * @returns Whether or not the drop dialog is currently visible.
     */

    public isDropDialogVisible(): boolean {
        return this.dropDialog.style.display !== 'none';
    }

    /**
     * Grabs the `div` slot element within the `li` element.
     * @param index The index of the slot we are grabbing.
     * @returns An HTMLElement for the slot.
     */

    private getElement(index: number): SlotElement {
        return this.list.children[index].querySelector('div') as HTMLElement;
    }

    /**
     * Iterates through all the slots and grabs the first edible item
     * that appears in the inventory returning its index.
     * @returns The slot index of the first edible item or -1 if none are found.
     */

    private getFirstEdible(): number {
        for (let i = 0; i < this.list.children.length; i++) {
            let slot = this.getElement(i);

            if (slot.edible) return i;
        }

        return -1;
    }

    /**
     * Iterates through all the children of the inventory list
     * and returns the index and the element.
     * @param callback Contains the index and the slot HTML element.
     */

    public forEachSlot(callback: (index: number, slot: SlotElement) => void): void {
        for (let i = 0; i < this.list.children.length; i++) callback(i, this.getElement(i));
    }

    /**
     * Callback for when an item slot element is selected.
     * @param callback Contains the index of the slot selected.
     */

    public onSelect(callback: SelectCallback): void {
        this.selectCallback = callback;
    }
}<|MERGE_RESOLUTION|>--- conflicted
+++ resolved
@@ -10,7 +10,7 @@
 import type { SlotData } from '@kaetram/common/types/slot';
 import type { Bonuses, Stats } from '@kaetram/common/types/item';
 
-type SelectCallback = (index: number, action: Opcodes.Container, value?: number) => void;
+type SelectCallback = (index: number, action: Opcodes.Container, count?: number) => void;
 
 interface SlotElement extends HTMLElement {
     edible?: boolean;
@@ -86,16 +86,9 @@
      */
 
     private handleAction(menuAction: Modules.MenuActions): void {
-<<<<<<< HEAD
-        console.log(menuAction);
-
         if (menuAction === Modules.MenuActions.DropMany) {
             Util.fadeIn(this.dropDialog);
 
-=======
-        if (menuAction === Modules.MenuActions.DropX) {
-            Util.fadeIn(this.dropDialog);
->>>>>>> b82374a1
             return;
         }
 
@@ -463,14 +456,6 @@
     }
 
     /**
-     * @returns Whether or not the drop dialog is currently visible.
-     */
-
-    public isDropDialogVisible(): boolean {
-        return this.dropDialog.style.display !== 'none';
-    }
-
-    /**
      * Grabs the `div` slot element within the `li` element.
      * @param index The index of the slot we are grabbing.
      * @returns An HTMLElement for the slot.
