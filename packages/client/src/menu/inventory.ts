--- conflicted
+++ resolved
@@ -56,12 +56,8 @@
             itemSlot.on('click', (event) => this.click(event));
 
             const itemSlotList = $('<li></li>');
-<<<<<<< HEAD
 
             const { count, ability } = item;
-=======
-            const count = item.count;
->>>>>>> 75d6c2ce
             let itemCount = count.toString();
 
             if (count > 999999)
@@ -235,17 +231,13 @@
 
         cssSlot.css('background-size', '600%');
 
-<<<<<<< HEAD
         const { count, ability } = slot;
-=======
-        const count = slot.count;
->>>>>>> 75d6c2ce
         let itemCount = count.toString();
 
         if (count > 999999) itemCount = `${itemCount.slice(0, Math.max(0, itemCount.length - 6))}M`;
         else if (count > 9999) itemCount = `${itemCount.slice(0, 2)}K`;
         else if (count === 1) itemCount = '';
-        
+
         item.find(`#itemCount${info.index}`).text(itemCount);
 
         if (ability! > -1) {
@@ -264,14 +256,9 @@
 
         slot.count -= info.count;
         let itemCount = slot.count.toString();
-        
-        if (slot.count === 1) itemCount = ''
-
-<<<<<<< HEAD
-        const itemCount = slot.count === 1 ? '' : slot.count.toString();
-
-=======
->>>>>>> 75d6c2ce
+
+        if (slot.count === 1) itemCount = '';
+
         item.find(`#itemCount${info.index}`).text(itemCount);
 
         if (slot.count < 1) {
