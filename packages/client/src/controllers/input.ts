import { Modules, Packets, Opcodes } from '@kaetram/common/network';

import Animation from '../entity/animation';
import log from '../lib/log';
import { isMobile } from '../utils/detect';

import Chat from './chat';
import HUDController from './hud';
<<<<<<< HEAD
=======
import Character from '../entity/character/character';
import Friends from '../menu/friends';
>>>>>>> d684fce6

import type Character from '../entity/character/character';
import type Player from '../entity/character/player/player';
import type Entity from '../entity/entity';
import type Sprite from '../entity/sprite';
import type Game from '../game';
import type Camera from '../renderer/camera';
import type App from '../app';
import type Map from '../map/map';

interface TargetData {
    sprite: Sprite;
    x: number;
    y: number;
    width: number;
    height: number;
    dx: number;
    dy: number;
    dw: number;
    dh: number;
}

export default class InputController {
    private app: App;
    private map: Map;
    private camera: Camera;
    public player: Player;
    private friends: Friends;

    public selectedCellVisible = false;
    public keyMovement = false;
    public targetVisible = true;
    public selectedX = -1;
    public selectedY = -1;

    public cursor!: Sprite;

    public targetColour = 'rgba(255, 255, 255, 0.5)';

    private cursors: { [cursor: string]: Sprite } = {};
    public lastMousePosition: Position = { x: 0, y: 0 };

    public hovering!: Modules.Hovering | null;

    public mouse: Position = { x: 0, y: 0 };

    /**
     * This is the animation for the target
     * cell spinner sprite (only on desktop)
     */
    public targetAnimation: Animation = new Animation('move', 4, 0, 16, 16);
    public chatHandler: Chat;
    public hud: HUDController;

    public entity: Entity | undefined;

    public constructor(private game: Game) {
        this.app = game.app;
        this.map = game.map;
        this.camera = game.camera;
        this.player = game.player;
        this.friends = game.menu.getFriends();

        this.chatHandler = new Chat(game);
        this.hud = new HUDController(this);

        this.app.onLeftClick(this.handleLeftClick.bind(this));
        this.app.onRightClick(this.handleRightClick.bind(this));

        this.app.onKeyDown(this.handleKeyDown.bind(this));
        this.app.onKeyUp(this.handleKeyUp.bind(this));

        //this.app.onKeyDown(this.handle.bind(this));
        this.app.onMouseMove((event: MouseEvent) => {
            if (!this.game.started) return;

            this.setCoords(event);
            this.moveCursor();
        });

        this.friends.onMessage((username: string) => this.chatHandler.privateMessage(username));

        this.targetAnimation.setSpeed(50);
    }

    /**
     * Loads all the cursors one by one and inputs
     * them in our dictionary of cursors.
     */

    public loadCursors(): void {
        this.cursors.hand = this.game.sprites.get('hand');
        this.cursors.sword = this.game.sprites.get('sword');
        this.cursors.loot = this.game.sprites.get('loot');
        this.cursors.target = this.game.sprites.get('target');
        this.cursors.arrow = this.game.sprites.get('arrow');
        this.cursors.talk = this.game.sprites.get('talk');
        this.cursors.spell = this.game.sprites.get('spell');
        this.cursors.bow = this.game.sprites.get('bow');
        this.cursors.axe = this.game.sprites.get('axe_cursor');

        log.debug('Loaded Cursors!');
    }

    /**
     * Handles the input coming from the left click of the mouse.
     * This is the equivalent to a tap on a mobile device.
     * @param event DOM event containing click data on the screen.
     */

    private handleLeftClick(event: MouseEvent): void {
        this.setCoords(event);

        this.keyMovement = false;
        this.player.disableAction = false;

        // Admin command for teleporting to a location.
        if (this.isCtrlKey())
            return this.game.socket.send(Packets.Command, [
                Opcodes.Command.CtrlClick,
                this.getCoords()
            ]);

        this.move(this.getCoords());
    }

    /**
     * A right click is called a ContextMenuEvent. Here we determine
     * the coordinates of the click, and use that to activate the
     * action menu at that location.
     * @param event DOM event containing click position information.
     */

    private handleRightClick(event: PointerEvent): void {
        this.setCoords(event);

        let position = this.getCoords(),
            entity = this.game.getEntityAt(position.x, position.y);

        if (!entity) return;

        console.log(entity);
        //this.game.menu.actions.show();
    }

    /**
     * Input handler for when a key goes down. Note that this only
     * gets toggled in the event that the key is pressed down, and until
     * the key is released (key up event) and pressed again, it won't call.
     * @param event The DOM event containing key information.
     */

    private handleKeyDown(event: KeyboardEvent): void {
        // Popups are UI elements that are displayed on top of the game.
        if (this.friends.isPopupActive()) return this.friends.keyDown(event.key);

        // Redirect input to the chat handler if the chat input is visible.
        if (this.chatHandler.inputVisible()) return this.chatHandler.keyDown(event.key);

        let target: Entity;

        switch (event.key) {
            case 'w':
            case 'ArrowUp': {
                this.player.moveUp = true;
                return;
            }

            case 'a':
            case 'ArrowLeft': {
                this.player.moveLeft = true;
                return;
            }

            case 's':
            case 'ArrowDown': {
                this.player.moveDown = true;
                return;
            }

            case 'd':
            case 'ArrowRight': {
                this.player.moveRight = true;
                return;
            }

            case 'Enter': {
                this.chatHandler.toggle();
                return;
            }

            case 'i': {
                this.game.menu.getInventory().toggle();
                return;
            }

            case 'm': {
                this.game.menu.getWarp().toggle();
                return;
            }

            case 'p': {
                this.game.menu.getProfile().toggle();
                return;
            }

            case 'h': {
                this.game.menu.getInventory().selectEdible();
                break;
            }

            case 't': {
                target = this.game.entities.get(this.player.lastTarget);

                console.log(target);

                if (target) this.player.follow(target);

                return;
            }

            case 'Escape': {
                this.game.menu.hide();

                if (this.player.moving) this.player.stop();
                return;
            }

            case '+':
            case '=': {
                this.game.camera.zoom(0.1);
                this.game.renderer.resize();
                return;
            }

            case '-':
            case '_': {
                this.game.camera.zoom(-0.1);
                this.game.renderer.resize();
                return;
            }
        }
    }

    /**
     * Event handler for when the key is released. This function's
     * primary purpose is to stop movement when the key is released.
     * @param event DOM event data containing key information.
     */

    public handleKeyUp(event: KeyboardEvent): void {
        switch (event.key) {
            case 'w':
            case 'ArrowUp': {
                this.player.moveUp = false;
                break;
            }

            case 'a':
            case 'ArrowLeft': {
                this.player.moveLeft = false;
                break;
            }

            case 's':
            case 'ArrowDown': {
                this.player.moveDown = false;
                break;
            }

            case 'd':
            case 'ArrowRight': {
                this.player.moveRight = false;
                break;
            }
        }

        this.player.disableAction = false;
    }

    /**
     * Receives position data from the updater and attempts
     * to move the player to the specified grid coordinates.
     * We essentially pass the coordinates through the same
     * function responsible for targeting movement from a
     * left click. Note that although the position type is
     * that of `Position` the x and y values are actually
     * grid coordinates.
     * @param position Position object containing player's
     * requested grid coordinates.
     */

    public keyMove(position: Position): void {
        if (this.player.hasPath()) return;

        this.move(position);

        this.keyMovement = true;
    }

    /**
     * Function responsible for the movement of the player. If we detect
     * an entity at the specific position (one that can be targeted or
     * attacked) we initiate a target action. Otherwise, we just move
     * the player to the new position and start the pathing.
     * @param position The grid coordinates of the position we're requesting.
     */

    private move(position: Position): void {
        if (this.player.stunned) return;

        // Default the target to the passive one.
        this.setPassiveTarget();

        // Prevent any input when actions are disabled or we are zoning.
        if (this.player.disableAction || this.game.zoning.direction) return;

        // Prevent input outside map boundaries.
        if (this.game.map.isOutOfBounds(position.x, position.y)) return;

        // If chat is open on mobile we automatically toggle it so it gets out of the way.
        if (isMobile() && this.chatHandler.inputVisible()) this.chatHandler.toggle();

        // Hides all game menus (profile, inventory, warps, etc.)
        this.game.menu.hide();

        // Handle object interaction.
        if (this.game.map.isObject(position.x, position.y))
            return this.player.setObjectTarget(position);

        // Remove player's targets prior to an action.
        this.player.removeTarget();

        // Handle NPC interaction.
        this.entity = this.game.getEntityAt(position.x, position.y);

        if (this.entity) {
            this.setAttackTarget();

            // Set target and follow a targetable entity.
            if (this.isTargetable(this.entity)) {
                this.player.follow(this.entity);

                if (this.isAttackable(this.entity))
                    (this.entity as Character).addAttacker(this.player);

                this.game.socket.send(Packets.Target, [
                    Opcodes.Target.Attack,
                    this.entity.instance
                ]);
                return;
            }
        }

        // Move the player to the new position.
        this.player.go(position.x, position.y);
    }

    /**
     * Function every time the cursor moves on the webpage. We essentially
     * grab the cursor's grid position within the game and check if there
     * are any entities or objects at that location. We update the cursor
     * sprite depending on the type of entity or object.
     */

    public moveCursor(): void {
        if (isMobile()) return;

        let position = this.getCoords();

        // The entity we are currently hovering over.
        this.entity = this.game.getEntityAt(position.x, position.y);

        // Update the overlay with entity information.
        this.hud.update(this.entity);

        if (!this.entity) {
            /**
             * Because objects aren't exactly entities, we have a special
             * case for checking if the hovering coordinates are objects.
             */

            if (this.map.isObject(position.x, position.y)) {
                let cursor = this.map.getTileCursor(position.x, position.y);

                // Default to the talk if no cursor is specified for the object.
                this.setCursor(this.cursors[cursor || 'talk']);
                this.hovering = Modules.Hovering.Object;

                return;
            }

            // Default to hand cursor when no entities or objects are present.
            this.setCursor(this.cursors.hand);
            this.hovering = null;

            return;
        }

        switch (this.entity.type) {
            case Modules.EntityType.Item:
            case Modules.EntityType.Chest: {
                this.setCursor(this.cursors.loot);
                this.hovering = Modules.Hovering.Item;
                break;
            }

            case Modules.EntityType.Mob: {
                this.setCursor(this.getAttackCursor());
                this.hovering = Modules.Hovering.Mob;
                break;
            }

            case Modules.EntityType.NPC: {
                this.setCursor(this.cursors.talk);
                this.hovering = Modules.Hovering.NPC;
                break;
            }

            case Modules.EntityType.Player: {
                if (this.game.pvp) {
                    this.setCursor(this.getAttackCursor());
                    this.hovering = Modules.Hovering.Player;
                }
                break;
            }
        }
    }

    /**
     * Saves the current mouse position into a position object
     * to prevent the mouse from rendering if it doesn't move.
     */

    public saveMouse(): void {
        this.lastMousePosition.x = this.mouse.x;
        this.lastMousePosition.y = this.mouse.y;
    }

    /**
     * Sets the grid coordinate position of the
     * currently selected x and y coordinates.
     * @param x The grid x coordinate.
     * @param y The grid y coordinate.
     */

    public setPosition(x: number, y: number): void {
        this.selectedX = x;
        this.selectedY = y;
    }

    /**
     * Updates the current cursor with the new cursor provided.
     * @param cursor Sprite of the cursor we are updating our current one with.
     */

    private setCursor(cursor: Sprite): void {
        if (cursor) this.cursor = cursor;
    }

    /**
     * Sets the animation for the target when requesting a
     * position to the green spinning square target sprite.
     */

    public setPassiveTarget(): void {
        this.targetAnimation.setRow(0);
    }

    /**
     * Sets the animation for the target to the red
     * spinning sprite indicating a target-based
     * movement is occurring.
     */

    private setAttackTarget(): void {
        this.targetAnimation.setRow(1);
    }

    /**
     * Updates the mouse's position using the `pageX` and `pageY`
     * properties contained within the event parameter. Function
     * also checks if the mouse somehow magically exits the boundaries
     * of the canvas and binds it to the edge.test
     * @param event The event object containing the mouse's position.
     */

    public setCoords(event: MouseEvent | PointerEvent): void {
        let { width, height } = this.game.renderer.background;

        // Set the mouse position to the x and y coordinates within the event.
        this.mouse.x = event.pageX;
        this.mouse.y = event.pageY;

        // Add horizontal boundaries to the mouse.
        if (this.mouse.x >= width) this.mouse.x = width - 1;
        else if (this.mouse.x <= 0) this.mouse.x = 0;

        // Add vertical boundaries to the mouse.
        if (this.mouse.y >= height) this.mouse.y = height - 1;
        else if (this.mouse.y <= 0) this.mouse.y = 0;
    }

    /**
     * @returns A bow sprite if the player is ranged, otherwise a sword
     * when targeting an entity.
     */

    private getAttackCursor(): Sprite {
        return this.cursors[this.player.isRanged() ? 'bow' : 'sword'];
    }

    /**
     * Uses the mouse x and y position to calculate the exact grid
     * coordinate on the screen.
     * @returns A position object containing the grid coordinates.
     */

    public getCoords(): Position {
        let tileScale = this.map.tileSize * this.camera.zoomFactor,
            offsetX = this.mouse.x % tileScale,
            offsetY = this.mouse.y % tileScale,
            x = Math.round((this.mouse.x - offsetX) / tileScale) + this.game.camera.gridX,
            y = Math.round((this.mouse.y - offsetY) / tileScale) + this.game.camera.gridY;

        return { x, y };
    }

    /**
     * Prepares the target data for the renderer to use.
     * Though this function would belong more-so in the
     * renderer, it is best to have it here since target
     * data is associated with input information.
     * @returns A TargetData object ready for the renderer.
     */

    public getTargetData(): TargetData | undefined {
        let sprite = this.game.sprites.get('target');

        if (!sprite) return;

        let { frame } = this.targetAnimation,
            { tileSize } = this.game.map,
            { zoomFactor } = this.game.camera;

        // Load the sprite if it isn't loaded.
        if (!sprite.loaded) sprite.load();

        return {
            sprite,
            x: frame.x,
            y: frame.y,
            width: sprite.width,
            height: sprite.height,
            dx: this.selectedX * tileSize * zoomFactor,
            dy: this.selectedY * tileSize * zoomFactor,
            dw: sprite.width * zoomFactor,
            dh: sprite.height * zoomFactor
        };
    }

    /**
     * Checks if the CTRL key is currently being held down. This
     * is generally used for administrators to teleport.
     * @returns Whether the CTRL key is active in the window.
     */

    private isCtrlKey(): boolean {
        return (window.event as MouseEvent).ctrlKey;
    }

    /**
     * Targetable entities are those that can be attacked, NPCs, and chests.
     * @param entity The entity we're comparing.
     */

    private isTargetable(entity: Entity): boolean {
        return this.isAttackable(entity) || entity.isNPC() || entity.isChest();
    }

    /**
     * An attackable entity is either a mob or a player in a PVP area.
     * @param entity The entity we are checking.
     */

    private isAttackable(entity: Entity): boolean {
        return entity.isMob() || (entity.isPlayer() && this.game.pvp);
    }

    /**
     * Checks if the last mouse position equals to that of the
     * current mouse position. If it is not, then the mouse must
     * be rendered to update its position on the screen.
     * @returns Whether the current mouse position is the same
     * as the old mouse's position.
     */

    public isMouseRendered(): boolean {
        return (
            this.mouse.x === this.lastMousePosition.x && this.mouse.y === this.lastMousePosition.y
        );
    }
}<|MERGE_RESOLUTION|>--- conflicted
+++ resolved
@@ -6,13 +6,9 @@
 
 import Chat from './chat';
 import HUDController from './hud';
-<<<<<<< HEAD
-=======
-import Character from '../entity/character/character';
-import Friends from '../menu/friends';
->>>>>>> d684fce6
 
 import type Character from '../entity/character/character';
+import type Friends from '../menu/friends';
 import type Player from '../entity/character/player/player';
 import type Entity from '../entity/entity';
 import type Sprite from '../entity/sprite';
