import _ from 'lodash';

import * as Modules from '@kaetram/common/src/modules';

import log from '../lib/log';
import { isSafari } from '../utils/detect';

import type Game from '../game';

type Music =
    | 'beach'
    | 'beach2'
    | 'boss'
    | 'cave'
    | 'codingroom'
    | 'desert'
    | 'forest'
    | 'lavaland'
    | 'meadowofthepast'
    | 'smalltown'
    | 'spookyship'
    | 'village';

type Sounds =
    | 'achievement'
    | 'chat'
    | 'chest'
    | 'death'
    | 'firefox'
    | 'heal'
    | 'hit1'
    | 'hit2'
    | 'hurt'
    | 'kill1'
    | 'kill2'
    | 'loot'
    | 'noloot'
    | 'npc'
    | 'npc-end'
    | 'npctalk'
    | 'revive'
    | 'teleport';

type Audio = Music | Sounds;

interface AudioElement extends HTMLAudioElement {
    name: Audio;
    fadingIn: number | null;
    fadingOut: number | null;

    cloneNode(deep?: boolean): AudioElement;
}

type Audibles = { [name in Audio]?: AudioElement[] | null };

export default class AudioController {
    private audibles: Audibles = {};
    private readonly format = 'mp3';

    public song!: AudioElement | null;

    private music: { [name in Music]?: boolean } = {};
    private sounds: { [name in Sounds]?: boolean } = {};

    public newSong!: AudioElement;

    public constructor(private game: Game) {}

    public async parse(path: 'music' | 'sounds', name: Audio, channels: number): Promise<void> {
        const { format, audibles, music, sounds } = this;

        const { default: fullPath } = await import(`../../audio/${path}/${name}.${format}`);

        const sound = document.createElement('audio') as AudioElement;

        const event = (): void => sound.removeEventListener('canplaythrough', event, false);

        sound.addEventListener('canplaythrough', event, false);

        sound.addEventListener(
            'error',
            () => {
                log.error(`The audible: ${name} could not be loaded - unsupported extension?`);

                audibles[name] = null;
            },
            false
        );

        sound.preload = 'auto';
        sound.setAttribute('autobuffer', 'true');
        sound.src = fullPath;
        sound.name = name;

        sound.load();

        audibles[name] = [sound];

        _.times(channels - 1, () => audibles[name]?.push(sound.cloneNode(true)));

        if (name in music) music[name as Music] = true;
        else if (name in sounds) sounds[name as Sounds] = true;
    }

    public async play(type: Modules.AudioTypes, name: Audio): Promise<void> {
        const { game, sounds } = this;

<<<<<<< HEAD
        if (!this.isEnabled() || game.player?.dead) return;
=======
        if (!this.isEnabled() || game.player.dead) return;
>>>>>>> ee4d9baa

        if (isSafari()) return; // ?

        switch (type) {
            case Modules.AudioTypes.Music: {
                this.fadeOut(this.song, () => this.reset(this.song));

                const song = this.get(name);

                if (!song) return;

                song.volume = 0;

                song.play();

                this.fadeIn(song);

                this.song = song;

                break;
            }

            case Modules.AudioTypes.SFX: {
                if (!sounds[name as Sounds]) await this.parse('sounds', name, 4);

                const sound = this.get(name);

                if (!sound) return;

                sound.volume = this.getSFXVolume()!;

                sound.play();

                break;
            }
        }
    }

    public async update(): Promise<void> {
        if (!this.isEnabled()) return;

        const { newSong, game, music, audibles } = this;

        if (!newSong || newSong === this.song) return;

        const song = this.getMusic(newSong);

        if (song) {
<<<<<<< HEAD
            if (game.renderer?.mobile) this.reset(this.song);
=======
            if (game.renderer.mobile) this.reset(this.song);
>>>>>>> ee4d9baa
            else this.fadeSongOut();

            if (song.name in music && !music[song.name as Music]) {
                await this.parse('music', song.name, 1);

                const [music] = audibles[song.name]!;

                music.loop = true;
                music.addEventListener('ended', () => music.play(), false);
            }

            this.play(Modules.AudioTypes.Music, song.name);
<<<<<<< HEAD
        } else if (game.renderer?.mobile) this.reset(this.song);
=======
        } else if (game.renderer.mobile) this.reset(this.song);
>>>>>>> ee4d9baa
        else this.fadeSongOut();
    }

    private fadeIn(song: AudioElement): void {
        if (!song || song.fadingIn) return;

        this.clearFadeOut(song);

        song.fadingIn = window.setInterval(() => {
            song.volume += 0.02;

            const musicVolume = this.getMusicVolume()!;

            if (song.volume >= musicVolume - 0.02) {
                song.volume = musicVolume;

                this.clearFadeIn(song);
            }
        }, 100);
    }

    private fadeOut(song: AudioElement | null, callback?: (song: AudioElement) => void): void {
        if (!song || song.fadingOut) return;

        this.clearFadeIn(song);

        song.fadingOut = window.setInterval(() => {
            song.volume -= 0.08;

            if (song.volume <= 0.08) {
                song.volume = 0;

                callback?.(song);

                clearInterval(song.fadingOut!);
            }
        }, 100);
    }

    private fadeSongOut(): void {
        if (!this.song) return;

        this.fadeOut(this.song, (song) => this.reset(song));

        this.song = null;
    }

    private clearFadeIn(song: AudioElement): void {
        if (song.fadingIn) {
            clearInterval(song.fadingIn);
            song.fadingIn = null;
        }
    }

    private clearFadeOut(song: AudioElement): void {
        if (song.fadingOut) {
            clearInterval(song.fadingOut);
            song.fadingOut = null;
        }
    }

    public reset(song: AudioElement | null): void {
        if (!song || !(song.readyState > 0)) return;

        song.pause();
        song.currentTime = 0;
    }

    public stop(): void {
        if (!this.song) return;

        this.fadeOut(this.song, () => {
            this.reset(this.song);
            this.song = null;
        });
    }

    private get(name: Audio): AudioElement | undefined {
        const { audibles } = this;

        if (!audibles[name]) return;

        let audible = _.find(audibles[name], ({ ended, paused }) => ended || paused);

        if (audible?.ended) audible.currentTime = 0;
        else audible = audibles[name]?.[0];

        return audible;
    }

    private getMusic({ name }: AudioElement): { name: Audio; sound: AudioElement | undefined } {
        return {
            name,
            sound: this.get(name)
        };
    }

    private getSFXVolume(): number | null {
        const { storage } = this.game;

        return storage ? storage.data.settings.sfx / 100 : null;
    }

    private getMusicVolume(): number | null {
        const { storage } = this.game;

        return storage ? storage.data.settings.music / 100 : null;
    }

    private isEnabled(): boolean | undefined {
        return this.game.storage.data.settings.soundEnabled;
    }
}<|MERGE_RESOLUTION|>--- conflicted
+++ resolved
@@ -105,11 +105,7 @@
     public async play(type: Modules.AudioTypes, name: Audio): Promise<void> {
         const { game, sounds } = this;
 
-<<<<<<< HEAD
-        if (!this.isEnabled() || game.player?.dead) return;
-=======
         if (!this.isEnabled() || game.player.dead) return;
->>>>>>> ee4d9baa
 
         if (isSafari()) return; // ?
 
@@ -158,11 +154,8 @@
         const song = this.getMusic(newSong);
 
         if (song) {
-<<<<<<< HEAD
-            if (game.renderer?.mobile) this.reset(this.song);
-=======
             if (game.renderer.mobile) this.reset(this.song);
->>>>>>> ee4d9baa
+
             else this.fadeSongOut();
 
             if (song.name in music && !music[song.name as Music]) {
@@ -175,11 +168,7 @@
             }
 
             this.play(Modules.AudioTypes.Music, song.name);
-<<<<<<< HEAD
-        } else if (game.renderer?.mobile) this.reset(this.song);
-=======
         } else if (game.renderer.mobile) this.reset(this.song);
->>>>>>> ee4d9baa
         else this.fadeSongOut();
     }
 
