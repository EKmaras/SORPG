import { Modules, Opcodes, Packets } from '@kaetram/common/network';
import _ from 'lodash-es';

import Actions from '../menu/actions';
import Bank from '../menu/bank';
import Enchant from '../menu/enchant';
import Equipments from '../menu/equipments';
import Header from '../menu/header';
import Inventory from '../menu/inventory';
import Notification from '../menu/notification';
import Profile from '../menu/profile/profile';
import QuickSlots from '../menu/quickslots';
<<<<<<< HEAD
import Settings from '../menu/settings';
import Store from '../menu/store';
import Warp from '../menu/warp';
=======
import Equipments from '../menu/equipments';
import Achievements from '../menu/achievements';
import Quests from '../menu/quests';
import Friends from '../menu/friends';
>>>>>>> 4819b503

import type Game from '../game';
import type Menu from '../menu/menu';

export default class MenuController {
    private actions: Actions = new Actions();

    private inventory: Inventory;
    private bank: Bank;
    private store: Store;
    private profile: Profile;
    private enchant: Enchant;
    private warp: Warp;
    private notification: Notification;
    private settings: Settings;
    private equipments: Equipments;
    private achievements: Achievements;
    private quests: Quests;
    private friends: Friends;

    public header: Header;

    public menus: { [key: string]: Menu };

    public constructor(private game: Game) {
        this.inventory = new Inventory(this.actions);
        this.bank = new Bank(this.inventory);
        this.store = new Store(this.inventory);
        this.profile = new Profile(game.player);
        this.enchant = new Enchant();
        this.warp = new Warp(game.socket);
        this.notification = new Notification();
        this.settings = new Settings(game);
        this.header = new Header(game.player);
        this.equipments = new Equipments(game.player, game.sprites);
        this.achievements = new Achievements(game.player);
        this.quests = new Quests(game.player);
        this.friends = new Friends();

        this.menus = {
            inventory: this.inventory,
            bank: this.bank,
            store: this.store,
            profile: this.profile,
            enchant: this.enchant,
            warp: this.warp,
            notification: this.notification,
            settings: this.settings,
            equipments: this.equipments,
            achievements: this.achievements,
            quests: this.quests,
            friends: this.friends
        };

        this.inventory.onSelect(this.handleInventorySelect.bind(this));
        this.bank.onSelect(this.handleBankSelect.bind(this));
        this.store.onSelect(this.handleStoreSelect.bind(this));
        this.equipments.onSelect(this.handleProfileUnequip.bind(this));

        this.profile.onUnequip(this.handleProfileUnequip.bind(this));
        this.profile.onAbility(this.handleAbility.bind(this));

        this.load();
    }

    /**
     * Initializes the header and a callback that automatically
     * hides all the other menus when a menu is shown.
     */

    private load(): void {
        new QuickSlots(this.game.player);

        this.forEachMenu((menu: Menu) => menu.onShow(() => this.hide()));
    }

    /**
     * Iterates through all menus and calls the hide function.
     * This is used when we want to hide every user interface.
     */

    public hide(): void {
        this.forEachMenu((menu: Menu) => menu.hide());
    }

    /**
     * Synchronizes the contains and the UI for all menus.
     * @param key Optional key to synchronize a specific menu.
     */

    public synchronize(key?: string): void {
        if (key) return this.menus[key]?.synchronize();

        this.forEachMenu((menu: Menu) => menu.synchronize());
    }

    /**
     * Calls every menu's resize function if it is initialized.
     */

    public resize(): void {
        this.header.resize(); // Non Menu UI (for now?)

        this.forEachMenu((menu: Menu) => menu.resize());
    }

    /**
     * @returns The inventory menu object.
     */

    public getInventory(): Inventory {
        return this.inventory;
    }

    /**
     * @returns The bank menu object.
     */

    public getBank(): Bank {
        return this.bank;
    }

    /**
     * @returns The store menu object.
     */

    public getStore(): Store {
        return this.store;
    }

    /**
     * @returns The profile menu object.
     */

    public getProfile(): Profile {
        return this.profile;
    }

    /**
     * @returns The notification menu object.
     */

    public getNotification(): Notification {
        return this.notification;
    }

    /**
     * @returns The warp menu object
     */

    public getWarp(): Warp {
        return this.warp;
    }

    /**
     * @returns The achievement menu object.
     */

    public getAchievements(): Achievements {
        return this.achievements;
    }

    /**
     * Callback handler for when an item in the inventory is selected.
     * @param index Index of the item selected.
     * @param opcode Opcode identifying the type of action performed on the item.
     * @param tIndex Optional parameter passed when we specify a selected slot to swap with.
     */

    private handleInventorySelect(index: number, opcode: Opcodes.Container, tIndex?: number): void {
        this.game.socket.send(Packets.Container, {
            opcode,
            type: Modules.ContainerType.Inventory,
            index,
            tIndex
        });
    }

    /**
     * Callback handler for when an item in the bank is selected.
     * @param type Indicates which container (inventory or bank) was selected.
     * @param index The index within that container.
     */

    private handleBankSelect(type: Modules.ContainerType, index: number): void {
        this.game.socket.send(Packets.Container, {
            opcode: Opcodes.Container.Select,
            type: Modules.ContainerType.Bank,
            subType: type,
            index
        });
    }

    /**
     * Callback for when a store selection occurs. This is the packet format for when
     * an item in the inventory is selected, when it is sold, or when we are attempting
     * to purchase an item from the store.
     * @param opcode The type of action we are performing.
     * @param key The key of the store that we are in.
     * @param index The index of the item (whether in the inventory or store).
     */

    private handleStoreSelect(opcode: Opcodes.Store, key: string, index: number, count = 1): void {
        this.game.socket.send(Packets.Store, {
            opcode,
            key,
            index,
            count
        });
    }

    /**
     * Callback received from one of the profile pages when
     * an equipment slot is clicked. We send a packet to the
     * server requesting unequipping.
     * @param type What slot is being unequipped.
     */

    private handleProfileUnequip(type: Modules.Equipment): void {
        this.game.socket.send(Packets.Equipment, {
            opcode: Opcodes.Equipment.Unequip,
            type
        });
    }

    /**
     * Callback for when an action within the abilities menu occurs.
     * Generally this will consist of activating an ability or dragging it
     * into the quick slot menu.
     * @param type The type of action we are performing (using ability or dragging it to a quickslot).
     * @param key The key of the ability we are performing an action on.
     * @param index The index of the quickslot we are dragging to (only specified when dragging).
     */

    private handleAbility(type: Opcodes.Ability, key: string, index?: number): void {
        this.game.socket.send(Packets.Ability, {
            opcode: type,
            key,
            index
        });
    }

    /**
     * Iterates through all the menus and passes a callback.
     * @param callback Current menu being iterated through.
     */

    private forEachMenu(callback: (menu: Menu) => void): void {
        _.each(this.menus, callback);
    }
}<|MERGE_RESOLUTION|>--- conflicted
+++ resolved
@@ -1,28 +1,24 @@
+import _ from 'lodash-es';
 import { Modules, Opcodes, Packets } from '@kaetram/common/network';
-import _ from 'lodash-es';
 
 import Actions from '../menu/actions';
+import Inventory from '../menu/inventory';
 import Bank from '../menu/bank';
+import Store from '../menu/store';
+import Header from '../menu/header';
+import Profile from '../menu/profile/profile';
 import Enchant from '../menu/enchant';
-import Equipments from '../menu/equipments';
-import Header from '../menu/header';
-import Inventory from '../menu/inventory';
+import Warp from '../menu/warp';
 import Notification from '../menu/notification';
-import Profile from '../menu/profile/profile';
+import Settings from '../menu/settings';
 import QuickSlots from '../menu/quickslots';
-<<<<<<< HEAD
-import Settings from '../menu/settings';
-import Store from '../menu/store';
-import Warp from '../menu/warp';
-=======
 import Equipments from '../menu/equipments';
 import Achievements from '../menu/achievements';
 import Quests from '../menu/quests';
 import Friends from '../menu/friends';
->>>>>>> 4819b503
-
+
+import type Menu from '../menu/menu';
 import type Game from '../game';
-import type Menu from '../menu/menu';
 
 export default class MenuController {
     private actions: Actions = new Actions();
