--- conflicted
+++ resolved
@@ -56,11 +56,6 @@
 
     public connection: Connection = new Connection(this);
 
-<<<<<<< HEAD
-    public started = false;
-
-=======
->>>>>>> 92ff6373
     public time = Date.now();
     public lastTime = Date.now();
 
