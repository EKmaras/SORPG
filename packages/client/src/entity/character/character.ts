--- conflicted
+++ resolved
@@ -65,13 +65,8 @@
     type: string;
     forced: boolean;
 
-<<<<<<< HEAD
-    constructor(id: string, type: string) {
-        super(id, type);
-=======
     constructor(id: string, kind: string) {
         super(id, kind);
->>>>>>> 919aca4a
 
         this.nextGridX = -1;
         this.nextGridY = -1;
@@ -551,10 +546,6 @@
          * parameter. But we are throwing in an extra.
          */
 
-<<<<<<< HEAD
-        // eslint-disable-next-line @typescript-eslint/ban-ts-comment
-=======
->>>>>>> 919aca4a
         const character = new Character(`${x}-${y}`, 'object');
         character.setGridPosition(x, y);
 
