--- conflicted
+++ resolved
@@ -247,13 +247,7 @@
      */
 
     public follow(entity: Entity, forced = false): void {
-<<<<<<< HEAD
-        if (this.isStunned() || this.dead) return;
-
-        if (this.isPlayer() && entity.isMob()) console.trace('Following entity:', entity.instance);
-=======
         if (this.dead || this.isStunned()) return;
->>>>>>> 9c131065
 
         this.following = true;
 
@@ -269,11 +263,7 @@
      */
 
     public pursue(character: Character): void {
-<<<<<<< HEAD
-        if (this.dead) return;
-=======
         if (this.dead || this.isStunned()) return;
->>>>>>> 9c131065
 
         this.setTarget(character);
         this.move(character.gridX, character.gridY);
