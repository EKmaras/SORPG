import _ from 'lodash';

import { Modules } from '@kaetram/common/network';

import Transition from '../../utils/transition';
import Animation from '../animation';
import Entity from '../entity';
import EntityHandler from '../entityhandler';

type HitPointsCallback = (hitPoints: number, maxHitPoints: number, decrease?: boolean) => void;

export default class Character extends Entity {
    public healthBarVisible = false;

    private following = false;
    private interrupted = false;
    public explosion = false;
    public healing = false;

    public path: number[][] | null = null;
    public target: Entity | null = null;

    private attackers: { [id: string]: Character } = {};

    public movement = new Transition();

    private readonly attackAnimationSpeed = 50;
    private readonly walkAnimationSpeed = 100;

    public override nextGridX = -1;
    public override nextGridY = -1;
    public override movementSpeed = -1;
    public override attackRange = 1;
    public override critical = false;
    public override frozen = false;
    public override stunned = false;
    public override dead = false;

    public override orientation = Modules.Orientation.Down;

    public destination!: Position | null;
    private newDestination!: Position | null;
    private step!: number;
    private healthBarTimeout!: number | null;

    private criticalAnimation: Animation = new Animation('atk_down', 10, 0, 48, 48);
    private terrorAnimation: Animation = new Animation('explosion', 8, 0, 64, 64);
    private stunAnimation: Animation = new Animation('atk_down', 6, 0, 48, 48);
    private explosionAnimation: Animation = new Animation('explosion', 8, 0, 64, 64);
    private healingAnimation: Animation = new Animation('explosion', 8, 0, 64, 64);

    private secondStepCallback?(): void;
    private beforeStepCallback?(): void;
    private stepCallback?(): void;
    private stopPathingCallback?(gridX: number, gridY: number, forced: boolean): void;
    private startPathingCallback?(path: number[][]): void;
    private moveCallback?(): void;
    private requestPathCallback?(x: number, y: number): number[][] | null;
    private hitPointsCallback?: HitPointsCallback;

    public forced!: boolean;

    public handler = new EntityHandler(this);

    public constructor(instance: string, type: Modules.EntityType) {
        super(instance, type);

        this.loadAnimations();
    }

    /**
     * Loads animations used for special effects.
     */

    private loadAnimations(): void {
        // Critical Hit Animation
        this.criticalAnimation.setSpeed(30);
        this.criticalAnimation.setCount(1, () => {
            this.critical = false;

            this.criticalAnimation.reset();
            this.criticalAnimation.count = 1;
        });

        // Terror Animation
        this.terrorAnimation.setSpeed(50);
        this.terrorAnimation.setCount(1, () => {
            this.terror = false;

            this.terrorAnimation.reset();
            this.terrorAnimation.count = 1;
        });

        // Stunned Animation
        this.stunAnimation.setSpeed(30);

        // Explosion Animation
        this.explosionAnimation.setSpeed(50);
        this.explosionAnimation.setCount(1, () => {
            this.explosion = false;

            this.explosionAnimation.reset();
            this.explosionAnimation.count = 1;
        });

        // Healing Animation
        this.healingAnimation.setSpeed(50);

        this.healingAnimation.setCount(1, () => {
            this.healing = false;

            this.healingAnimation.reset();
            this.healingAnimation.count = 1;
        });
    }

    public animate(animation: string, speed: number, count = 1, onEndCount?: () => void): void {
        let o = ['atk', 'walk', 'idle'];

        if (this.animation?.name === 'death') return;

        this.spriteFlipX = false;
        this.spriteFlipY = false;

        if (o.includes(animation)) {
            animation += `_${
                this.orientation === Modules.Orientation.Left ? 'right' : this.orientationToString()
            }`;
            this.spriteFlipX = this.orientation === Modules.Orientation.Left;
        }

        this.setAnimation(animation, speed, count, onEndCount);
    }

    /**
     * Animates the character's death animation and
     * creates a callback if needed.
     * @param callback Optional parameter for when the animation finishes.
     * @param speed Optional parameter for the animation speed.
     * @param count How many times to repeat the animation.
     */

    public override animateDeath(callback?: () => void, speed = 120, count = 1): void {
        this.animate('death', speed, count, callback);
    }

    /**
     * Briefly changes the character's sprite with that of the
     * hurt sprite (a white and red sprite when a character is hurt).
     */

    public toggleHurt(): void {
        this.sprite = this.hurtSprite;

        window.setTimeout(() => {
            this.sprite = this.normalSprite;
        }, 75);
    }

    public despawn(): void {
        this.hitPoints = 0;
        this.dead = true;
        this.stop();

        this.orientation = Modules.Orientation.Down;
    }

<<<<<<< HEAD
    /**
     * Begins the following process. The character will perpetually
     * follow a moving target until it reaches its position.
     * @param entity The entity we are trying to follow.
     * @param forced Whether or not we start a new path or update current one.
     */

=======
>>>>>>> 037ecc7b
    public follow(entity: Entity, forced = false): void {
        this.following = true;

        this.setTarget(entity);
        this.move(entity.gridX, entity.gridY, forced);
    }

    /**
     * Not technically a following action, but it is used since
     * it removes the last step from the path.
     * @param x The x grid coordinate of the position we are moving towards.
     * @param y The y grid coordinate of the position we are moving towards.
     */

    public followPosition(x: number, y: number): void {
        this.following = true;

        this.move(x, y);
    }

    /**
     * Adds an attacker to the dictionary of attackers.
     * @param character Character we are adding to the dictionary.
     */

    public addAttacker(character: Character): void {
        this.attackers[character.instance] = character;
    }

    /**
     * Removes a character from the list of attackers.
     * @param character The character we are trying to remove.
     */

    public removeAttacker(character: Character): void {
        delete this.attackers[character.instance];
    }

    /**
     * Performs an action and updates the orientation of the character.
     * @param orientation New orientation we are setting.
     * @param action The type of action we are performing.
     */

    public performAction(orientation: Modules.Orientation, action: Modules.Actions): void {
        this.setOrientation(orientation);

        switch (action) {
            case Modules.Actions.Idle:
                this.animate('idle', this.idleSpeed);
                break;

            case Modules.Actions.Orientate:
                this.animate('idle', this.idleSpeed);
                break;

            case Modules.Actions.Attack:
                this.animate('atk', this.attackAnimationSpeed, 1);
                break;

            case Modules.Actions.Walk:
                this.animate('walk', this.walkAnimationSpeed);
                break;
        }
    }

    /**
     * Return an entity to the base idle state.
     * @param o Optional parameter if we want to update the orientation.
     */

    public override idle(o?: Modules.Orientation): void {
        let orientation = o || this.orientation;

        this.performAction(orientation, Modules.Actions.Idle);
    }

    /**
     * Converts the current orientation to a string that can
     * be used in the animations.
     * @returns String of the current orientation.
     */

    private orientationToString(): string {
        switch (this.orientation) {
            case Modules.Orientation.Left:
                return 'left';

            case Modules.Orientation.Right:
                return 'right';

            case Modules.Orientation.Up:
                return 'up';

            case Modules.Orientation.Down:
                return 'down';
        }
    }

    /**
     * Used for setting the orientation of a character relative to another entity.
     * @param entity The entity relative to the character.
     */

    public lookAt(entity: Entity): void {
        let { gridX, gridY } = this;

        if (entity.gridX > gridX) this.setOrientation(Modules.Orientation.Right);
        else if (entity.gridX < gridX) this.setOrientation(Modules.Orientation.Left);
        else if (entity.gridY > gridY) this.setOrientation(Modules.Orientation.Down);
        else if (entity.gridY < gridY) this.setOrientation(Modules.Orientation.Up);

        this.idle();
    }

    /**
     * Begins the movement of the entity to the given position.
     * @param x The grid x position to move to.
     * @param y The grid y position to move to.
     * @param forced Forced movement overrides any other movement.
     */

    public go(x: number, y: number, forced = false): void {
        if (this.frozen) return;

        if (this.following) {
            this.following = false;
            this.target = null;
        }

        this.move(x, y, forced);
    }

    /**
     * Updates the movement of the entity or starts a new path if needed.
     * @param x The new grid x coordinate we are trying to move the character to.
     * @param y The new grid y coordinate we are trying to move the character to.
     * @param forced Whether or not to update the current pathing or request a new one.
     */

    private move(x: number, y: number, forced = false): void {
        if (this.hasPath() && !forced) this.proceed(x, y);
        else this.followPath(this.requestPathfinding(x, y));

        this.destination = { x, y };
    }

<<<<<<< HEAD
    /**
     * Soft update to the character's pathing destination.
     * @param x The new grid x coordinate we are trying to move the character to.
     * @param y The new grid y coordinate we are trying to move the character to.
     */

    private proceed(x: number, y: number): void {
=======
    public proceed(x: number, y: number): void {
>>>>>>> 037ecc7b
        this.newDestination = {
            x,
            y
        };
    }

    /**
     * We can have the movement remain client sided because
     * the server side will be responsible for determining
     * whether or not the player should have reached the
     * location and ban all hackers. That and the fact
     * the movement speed is constantly updated to avoid
     * hacks previously present in BQ.
     */

    public nextStep(): void {
        let stop = false,
            x: number,
            y: number,
            path: number[][] | null;

        // Make a callback every two steps the character takes.
        if (this.step % 2 === 0 && this.secondStepCallback) this.secondStepCallback();

        // Stop if there is no path present.
        if (!this.hasPath()) return;

        // Callback prior to taking a step.
        this.beforeStepCallback?.();

        // Set the new position onto the grid.
        this.updateGridPosition();

        if (!this.interrupted && this.path) {
            if (this.hasNextStep()) [this.nextGridX, this.nextGridY] = this.path[this.step + 1];

            this.stepCallback?.();

            if (this.changedPath()) {
                ({ x, y } = this.newDestination!);

                path = this.requestPathfinding(x, y);

                if (!path) return;

                this.newDestination = null;

                if (path.length < 2) stop = true;
                else this.followPath(path);
            } else if (this.hasNextStep()) {
                this.step++;
                this.updateMovement();
            } else stop = true;
        } else {
            stop = true;
            this.interrupted = false;
        }

        if (stop) {
            this.path = null;
            this.idle();

            if (this.stopPathingCallback)
                this.stopPathingCallback(this.gridX, this.gridY, this.forced);

            this.forced &&= false;
        }
    }

    /**
     * Determines which orientation the entity should be facing
     * and animates the repsective walking animation.
     */

    private updateMovement(): void {
        let { path, step } = this;

        if (!path) return;

        // nextStepX < prevStepX -> walking to the left
        if (path[step][0] < path[step - 1][0])
            this.performAction(Modules.Orientation.Left, Modules.Actions.Walk);

        // nextStepX > prevStepX -> walking to the right
        if (path[step][0] > path[step - 1][0])
            this.performAction(Modules.Orientation.Right, Modules.Actions.Walk);

        // nextStepY < prevStepY -> walking to the top
        if (path[step][1] < path[step - 1][1])
            this.performAction(Modules.Orientation.Up, Modules.Actions.Walk);

        // nextStepY > prevStepY -> walking to the bottom
        if (path[step][1] > path[step - 1][1])
            this.performAction(Modules.Orientation.Down, Modules.Actions.Walk);
    }

    private followPath(path: number[][] | null): void {
        /**
         * This is to ensure the player does not click on
         * himthis or somehow into another dimension
         */

        if (!path || path.length < 2) return;

        this.path = path;
        this.step = 0;

        if (this.following) path.pop();

        this.startPathingCallback?.(path);

        this.nextStep();
    }

    public stop(force = false): void {
        if (!force) this.interrupted = true;
        else if (this.hasPath()) {
            this.path = null;
            this.destination = null;
            this.newDestination = null;
            this.movement = new Transition();
            this.performAction(this.orientation, Modules.Actions.Idle);
            this.nextGridX = this.gridX;
            this.nextGridY = this.gridY;
        }
    }

    public hasEffect(): boolean {
        return this.critical || this.stunned || this.terror || this.explosion || this.healing;
    }

    public getEffectAnimation(): Animation | undefined {
        if (this.critical) return this.criticalAnimation;

        if (this.stunned) return this.stunAnimation;

        if (this.terror) return this.terrorAnimation;

        if (this.explosion) return this.explosionAnimation;

        if (this.healing) return this.healingAnimation;
    }

    public getActiveEffect(): string {
        if (this.critical) return 'criticaleffect';

        if (this.stunned) return 'stuneffect';

        if (this.terror) return 'explosion-terror';

        if (this.explosion) return 'explosion-fireball';

        if (this.healing) return 'explosion-heal';

        return '';
    }

    /**
     * TRIGGERED!!!!
     */
    public triggerHealthBar(): void {
        this.healthBarVisible = true;

        if (this.healthBarTimeout) clearTimeout(this.healthBarTimeout);

        this.healthBarTimeout = window.setTimeout(() => {
            this.healthBarVisible = false;
        }, 7000);
    }

    public clearHealthBar(): void {
        this.healthBarVisible = false;
        clearTimeout(this.healthBarTimeout!);
        this.healthBarTimeout = null;
    }

    private requestPathfinding(x: number, y: number): number[][] | null {
        return this.requestPathCallback?.(x, y) || null;
    }

    private updateGridPosition(): void {
        if (!this.path || this.path.length === 0) return;

        this.setGridPosition(this.path[this.step][0], this.path[this.step][1]);
    }

    public forEachAttacker(callback: (attacker: Character) => void): void {
        _.each(this.attackers, (attacker) => callback(attacker));
    }

    public override hasWeapon(): boolean {
        return false;
    }

    public override hasShadow(): boolean {
        return true;
    }

    public override hasPath(): boolean {
        return this.path !== null;
    }

    public hasNextStep(): boolean | null {
        return this.path && this.path.length - 1 > this.step;
    }

    private changedPath(): boolean {
        return !!this.newDestination;
    }

    public removeTarget(): void {
        if (this.target) this.target.targeted = false;

        this.target = null;
    }

    public forget(): void {
        this.attackers = {};
    }

    public moved(): void {
        this.moveCallback?.();
    }

    public setTarget(target: Entity): void {
        this.target = target;
        this.target.targeted = true;
    }

    public hasTarget(target?: Entity): boolean {
        return target ? this.target === target : !!this.target;
    }

    public setObjectTarget(position: Position): void {
        /**
         * All we are doing is mimicking the `setTarget` entity
         * parameter. But we are throwing in an extra.
         */

        let character = new Character(`${position.x}-${position.y}`, Modules.EntityType.Object);
        character.setGridPosition(position.x, position.y);

        this.setTarget(character);
        this.followPosition(position.x, position.y);
    }

    /**
     * Sets the hitpoints values onto the character.
     * @param hitPoints The new hitpoints value we are setting.
     * @param maxHitPoints Optional parameter if we wish to update the max hitpoints.
     */

    public setHitPoints(hitPoints: number, maxHitPoints?: number): void {
        let decrease = false;

        // Clamp the hitpoints to 0.
        if (hitPoints < 0) hitPoints = 0;

        // Use the decrease value for the callback (used for certain UI special effects).
        if (hitPoints < this.hitPoints) decrease = true;

        this.hitPoints = hitPoints;

        // Update the max hitPoints if it is specified.
        if (maxHitPoints) this.maxHitPoints = maxHitPoints;

        // Callback contains the new maxHitPoints if specified, otherwise we use the current one.
        this.hitPointsCallback?.(this.hitPoints, maxHitPoints || this.maxHitPoints, decrease);
    }

    /**
     * Updates the current orientation of the character.
     */

    public setOrientation(orientation: Modules.Orientation): void {
        this.orientation = orientation;
    }

    /**
     * Initial action where we request a new position for the character to move to.
     * @param callback Contains the x and y grid coordinates of the position requested.
     */

    public onRequestPath(callback: (x: number, y: number) => number[][] | null): void {
        this.requestPathCallback = callback;
    }

    /**
     * Starts the pathing process for the character.
     * @param callback Contains the path to follow.
     */

    public onStartPathing(callback: (path: number[][]) => void): void {
        this.startPathingCallback = callback;
    }

    /**
     * Callback for when the pathfinding stops.
     * @param callback The grid x and y coordinates the player stopped pathing at.
     */

    public onStopPathing(callback: (gridX: number, gridY: number) => void): void {
        this.stopPathingCallback = callback;
    }

    /**
     * Callback done just before the character begins movement to another grid position.
     */

    public onBeforeStep(callback: () => void): void {
        this.beforeStepCallback = callback;
    }

    /**
     * Callback for when the character moves from one grid position to another.
     */

    public onStep(callback: () => void): void {
        this.stepCallback = callback;
    }

    /**
     * Callback for every two grid positions the character moves across.
     */

    public onSecondStep(callback: () => void): void {
        this.secondStepCallback = callback;
    }

    /**
     * Callback for when a character moves one absolute unit (pixel).
     */

    public onMove(callback: () => void): void {
        this.moveCallback = callback;
    }

    /**
     * Callback for when hitpoints undergo a change.
     * @param callback Contains the new hitpoints and the max hitpoints.
     */

    public onHitPoints(callback: HitPointsCallback): void {
        this.hitPointsCallback = callback;
    }
}<|MERGE_RESOLUTION|>--- conflicted
+++ resolved
@@ -165,7 +165,6 @@
         this.orientation = Modules.Orientation.Down;
     }
 
-<<<<<<< HEAD
     /**
      * Begins the following process. The character will perpetually
      * follow a moving target until it reaches its position.
@@ -173,8 +172,6 @@
      * @param forced Whether or not we start a new path or update current one.
      */
 
-=======
->>>>>>> 037ecc7b
     public follow(entity: Entity, forced = false): void {
         this.following = true;
 
@@ -322,7 +319,6 @@
         this.destination = { x, y };
     }
 
-<<<<<<< HEAD
     /**
      * Soft update to the character's pathing destination.
      * @param x The new grid x coordinate we are trying to move the character to.
@@ -330,9 +326,6 @@
      */
 
     private proceed(x: number, y: number): void {
-=======
-    public proceed(x: number, y: number): void {
->>>>>>> 037ecc7b
         this.newDestination = {
             x,
             y
