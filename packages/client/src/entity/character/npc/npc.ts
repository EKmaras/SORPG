import Character from '../character';

<<<<<<< HEAD
export default class NCP extends Character {
    constructor(id: string, type: string) {
        super(id, type);
=======
export default class NPC extends Character {
    constructor(id: string, kind: string) {
        super(id, kind);
>>>>>>> 919aca4a

        this.type = 'npc';
    }
}<|MERGE_RESOLUTION|>--- conflicted
+++ resolved
@@ -1,14 +1,8 @@
 import Character from '../character';
 
-<<<<<<< HEAD
-export default class NCP extends Character {
-    constructor(id: string, type: string) {
-        super(id, type);
-=======
 export default class NPC extends Character {
     constructor(id: string, kind: string) {
         super(id, kind);
->>>>>>> 919aca4a
 
         this.type = 'npc';
     }
