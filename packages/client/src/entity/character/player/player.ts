import { Modules } from '@kaetram/common/network';
import _ from 'lodash-es';

import Character from '../character';

import Ability from './ability';
import Friend from './friend';
import Armour from './equipment/armour';
import Boots from './equipment/boots';
import Pendant from './equipment/pendant';
import Ring from './equipment/ring';
import Weapon from './equipment/weapon';
import Skill from './skill';
import Task from './task';

<<<<<<< HEAD
import type { AbilityData } from '@kaetram/common/types/ability';
import type { AchievementData } from '@kaetram/common/types/achievement';
import type { EquipmentData } from '@kaetram/common/types/equipment';
import type { PlayerData } from '@kaetram/common/types/player';
import type { QuestData } from '@kaetram/common/types/quest';
import type { SkillData } from '@kaetram/common/types/skills';

type ExperienceCallback = (
    experience: number,
    prevExperience: number,
    nextExperience: number
) => void;
=======
import { EquipmentData } from '@kaetram/common/types/equipment';
import { PlayerData } from '@kaetram/common/types/player';
import { SkillData } from '@kaetram/common/types/skills';
import { QuestData } from '@kaetram/common/types/quest';
import { AbilityData } from '@kaetram/common/types/ability';
import { Friend as FriendType } from '@kaetram/common/types/friends';
>>>>>>> 880a6ca7

type AbilityCallback = (key: string, level: number, quickSlot: number) => void;
type PoisonCallback = (status: boolean) => void;
type ManaCallback = (mana: number, maxMana: number) => void;

export default class Player extends Character {
    public rights = 0;
    public wanted = false;

    public pvpKills = -1;
    public pvpDeaths = -1;

    public moveLeft = false;
    public moveRight = false;
    public moveUp = false;
    public moveDown = false;

    public poison = false;
    public disableAction = false;
    public popup = false;

    public medal: Modules.Medals = Modules.Medals.None;

    public override hitPoints = 0;
    public override maxHitPoints = 0;

    public override mana = 0;
    public override maxMana = 0;

    // Mapping of all equipments to their type.
    public equipments = {
        [Modules.Equipment.Armour]: new Armour(),
        [Modules.Equipment.Boots]: new Boots(),
        [Modules.Equipment.Pendant]: new Pendant(),
        [Modules.Equipment.Ring]: new Ring(),
        [Modules.Equipment.Weapon]: new Weapon()
    };

    public skills: { [key: number]: Skill } = {};
    public abilities: { [key: string]: Ability } = {};
    public quests: { [key: string]: Task } = {};
    public achievements: { [key: string]: Task } = {};
    public friends: { [key: string]: Friend } = {};

    private syncCallback?: () => void;
    private experienceCallback?: ExperienceCallback;
    private poisonCallback?: PoisonCallback;
    private abilityCallback?: AbilityCallback;
    private manaCallback?: ManaCallback;

    public constructor(instance: string) {
        super(instance, Modules.EntityType.Player);
    }

    /**
     * Loads the player based on the serialzied player
     * data sent from the server.
     * @param data Player data containing essentials.
     * @param sync Whether to sync the player.
     */

    public load(data: PlayerData, sync = false): void {
        this.instance = data.instance;
        this.name = data.name;
        this.level = data.level!;
        this.movementSpeed = data.movementSpeed!;
        this.orientation = data.orientation!;
        this.rights = data.rights!;

        if (data.displayInfo) this.nameColour = data.displayInfo.colour!;

        this.setOrientation(data.orientation);

        if (!sync) this.setGridPosition(data.x, data.y);

        this.setHitPoints(data.hitPoints!, data.maxHitPoints);

        this.setMana(data.mana!, data.maxMana);

        if (data.equipments) _.each(data.equipments, this.equip.bind(this));
    }

    /**
     * Loads a batch of skills into the player's skill list.
     * @param skills Contains skill type, experience, and level
     * for each skill we are loading.
     */

    public loadSkills(skills: SkillData[]): void {
        _.each(skills, (skill: SkillData) => this.setSkill(skill));
    }

    /**
     * Loads batch of quest data from the server and inserts
     * it into the list of quests stored for the player.
     * @param quests An array of elements each containing quest info.
     */

    public loadQuests(quests: QuestData[]): void {
        for (let [i, quest] of quests.entries())
            this.quests[quest.key] = new Task(
                i,
                quest.name!,
                quest.description!,
                quest.stage,
                quest.stageCount!,
                quest.subStage
            );
    }

    /**
     * Parses through the array data containing achievement information
     * and creates an object for each key as well as inserting preliminary data.
     * @param achievements Array containing information about each achievement.
     */

    public loadAchievements(achievements: AchievementData[]): void {
        for (let [i, achievement] of achievements.entries())
            this.achievements[achievement.key] = new Task(
                i,
                achievement.name!,
                achievement.description!,
                achievement.stage,
                achievement.stageCount!
            );
    }

    /**
     * Parses through the serialized ability data and creates a new ability object.
     * @param abilities List of abilities received from the server.
     */

    public loadAbilities(abilities: AbilityData[]): void {
        _.each(abilities, (ability: AbilityData) =>
            this.setAbility(ability.key, ability.level, ability.type, ability.quickSlot)
        );
    }

    /**
     * Loads the friend list from the server into the client.
     * @param friends Contains information about friend usernames and their online status.
     */

    public loadFriends(friends: FriendType): void {
        let i = 0;

        _.each(friends, (status: boolean, username: string) => {
            this.friends[username] = new Friend(i, username, status);

            i++;
        });
    }

    /**
     * Equips the item based on the equipment type.
     * @param equipment Contains data about the equipment such as
     * type, name, count, ability, etc.
     */

    public equip(equipment: EquipmentData): void {
        let { type, name, key, count, enchantments, ranged, attackStats, defenseStats, bonuses } =
            equipment;

        if (!key) return this.unequip(type);

        this.equipments[type].update(
            key,
            name,
            count,
            enchantments,
            ranged,
            attackStats,
            defenseStats,
            bonuses
        );
    }

    /**
     * Calls an empty update() function onto the equipment slot
     * and resets it.
     * @param type Which equipment slot we are resetting.
     */

    public unequip(type: Modules.Equipment): void {
        this.equipments[type].update();
    }

    /**
     * Signals to the callbacks that the player's data (experience, level, equipment)
     * has undergone a change. This updates the UI essentially.
     */

    public sync(): void {
        this.syncCallback?.();
    }

    /**
     * @returns The key of the currently equipped armour.
     */

    public getSpriteName(): string {
        return this.equipments[Modules.Equipment.Armour].key;
    }

    /**
     * @returns The armour object of the player.
     */

    public getArmour(): Armour {
        return this.equipments[Modules.Equipment.Armour];
    }

    /**
     * @returns The boots object of the player.
     */

    public getBoots(): Boots {
        return this.equipments[Modules.Equipment.Boots];
    }

    /**
     * @returns The pendant object of the player.
     */

    public getPendant(): Pendant {
        return this.equipments[Modules.Equipment.Pendant];
    }

    /**
     * @returns The ring object of the player.
     */

    public getRing(): Ring {
        return this.equipments[Modules.Equipment.Ring];
    }

    /**
     * @returns The weapon object of the player.
     */

    public getWeapon(): Weapon {
        return this.equipments[Modules.Equipment.Weapon];
    }

    /**
     * Adds up the experience from every skill and returns the total.
     * @returns Integer value of the total experience.
     */

    public getTotalExperience(): number {
        let total = 0;

        _.each(this.skills, (skill: Skill) => {
            total += skill.experience;
        });

        return total;
    }

    /**
     * @returns The key of the medal based on the player's medal type.
     */

    public getMedalKey(): string {
        switch (this.medal) {
            case Modules.Medals.Silver: {
                return 'silvermedal';
            }

            case Modules.Medals.Gold: {
                return 'goldmedal';
            }

            default: {
                return '';
            }
        }
    }

    /**
     * Updates the mana of the player.
     * @param mana The current amount of mana.
     * @param maxMana Optional parameter for the max mana.
     */

    public setMana(mana: number, maxMana?: number): void {
        this.mana = mana;

        if (maxMana) this.maxMana = maxMana;

        this.manaCallback?.(this.mana, maxMana || this.maxMana);
    }

    /**
     * Updates the experience of the skill or create a new one first if it doesn't exist.
     * @param arg0 Contains skill data such as type, experience, level, etc.
     */

    public setSkill({ type, experience, level, percentage }: SkillData): void {
        if (!this.skills[type]) this.skills[type] = new Skill(type);

        this.skills[type as Modules.Skills].update(experience, level!, percentage!);
    }

    /**
     * Updates data of the quest based on the key provided with the new stage and
     * substage information.
     * @param key The key of the quest we are updating.
     * @param stage The new stage of the quest.
     * @param subStage The new substage of the quest.
     */

    public setQuest(key: string, stage: number, subStage: number): void {
        this.quests[key]?.update(stage, subStage);
    }

    /**
     * Updates data about an achievement using the provided key.
     * @param key The key of the achievement we are updating.
     * @param stage The new stage of the achievement.
     * @param name The name of the achievement.
     * @param description The description of the achievement.
     */

    public setAchievement(key: string, stage: number, name: string, description: string): void {
        this.achievements[key]?.update(stage, undefined, name, description);
    }

    /**
     * Updates an ability's key and level.
     * @param key The key of the ability we are updating.
     * @param level The level of the ability.
     * @param type Optional parameter passed when we are creating a new ability.
     * @param quickSlot The id of the quickslot the ability is in.
     */

    public setAbility(
        key: string,
        level: number,
        type?: Modules.AbilityType,
        quickSlot = -1
    ): void {
        // This function is used when adding abilities for the first time too.
        if (key in this.abilities) this.abilities[key]?.update(level, quickSlot);
        else this.abilities[key] = new Ability(type!, key, level, quickSlot);

        // If any active ability is detected then we create a callback to display the quick slots.
        if (type === Modules.AbilityType.Active || quickSlot !== -1)
            this.abilityCallback?.(key, level, quickSlot);
    }

    /**
     * Updates the poison status of the player.
     * @param poison Poison status to update with.
     */

    public setPoison(poison: boolean): void {
        this.poison = poison;

        this.poisonCallback?.(poison);
    }

    /**
     * @returns If the weapon the player currently wields is a ranged weapon.
     */

    public isRanged(): boolean {
        return this.equipments[Modules.Equipment.Weapon].ranged;
    }

    /**
     * @returns Whether or not the current weapon's key isn't an empty string.
     */

    public hasWeapon(): boolean {
        return this.equipments[Modules.Equipment.Weapon].exists();
    }

    /**
     * @returns Whether or not the player has a medal.
     */

    public override hasMedal(): boolean {
        return this.medal !== Modules.Medals.None;
    }

    /**
     * @returns Checks whether any of the keyboard directional
     * movement conditionals are true.
     */

    public hasKeyboardMovement(): boolean {
        return this.moveLeft || this.moveRight || this.moveUp || this.moveDown;
    }

    /**
     * Callback for when the poison status undergoes a change.
     * @param callback Contains information about the current poison status.
     */

    public onPoison(callback: PoisonCallback): void {
        this.poisonCallback = callback;
    }

    /**
     * Callback for whenever we want to synchronize
     * the player's data to the UI.
     */

    public onSync(callback: () => void): void {
        this.syncCallback = callback;
    }

    /**
     * Callback for when an active ability is added and we signal to the
     * client that we want to display the quick slots menu.
     */

    public onAbility(callback: AbilityCallback): void {
        this.abilityCallback = callback;
    }

    /**
     * Callback for when the player's mana changes.
     * @param callback Contains the current mana and max mana.
     */

    public onMana(callback: ManaCallback): void {
        this.manaCallback = callback;
    }
}<|MERGE_RESOLUTION|>--- conflicted
+++ resolved
@@ -1,8 +1,10 @@
+import _ from 'lodash-es';
 import { Modules } from '@kaetram/common/network';
-import _ from 'lodash-es';
 
 import Character from '../character';
 
+import Task from './task';
+import Skill from './skill';
 import Ability from './ability';
 import Friend from './friend';
 import Armour from './equipment/armour';
@@ -10,30 +12,14 @@
 import Pendant from './equipment/pendant';
 import Ring from './equipment/ring';
 import Weapon from './equipment/weapon';
-import Skill from './skill';
-import Task from './task';
-
-<<<<<<< HEAD
-import type { AbilityData } from '@kaetram/common/types/ability';
+
 import type { AchievementData } from '@kaetram/common/types/achievement';
 import type { EquipmentData } from '@kaetram/common/types/equipment';
 import type { PlayerData } from '@kaetram/common/types/player';
+import type { SkillData } from '@kaetram/common/types/skills';
 import type { QuestData } from '@kaetram/common/types/quest';
-import type { SkillData } from '@kaetram/common/types/skills';
-
-type ExperienceCallback = (
-    experience: number,
-    prevExperience: number,
-    nextExperience: number
-) => void;
-=======
-import { EquipmentData } from '@kaetram/common/types/equipment';
-import { PlayerData } from '@kaetram/common/types/player';
-import { SkillData } from '@kaetram/common/types/skills';
-import { QuestData } from '@kaetram/common/types/quest';
-import { AbilityData } from '@kaetram/common/types/ability';
-import { Friend as FriendType } from '@kaetram/common/types/friends';
->>>>>>> 880a6ca7
+import type { AbilityData } from '@kaetram/common/types/ability';
+import type { Friend as FriendType } from '@kaetram/common/types/friends';
 
 type AbilityCallback = (key: string, level: number, quickSlot: number) => void;
 type PoisonCallback = (status: boolean) => void;
@@ -79,7 +65,6 @@
     public friends: { [key: string]: Friend } = {};
 
     private syncCallback?: () => void;
-    private experienceCallback?: ExperienceCallback;
     private poisonCallback?: PoisonCallback;
     private abilityCallback?: AbilityCallback;
     private manaCallback?: ManaCallback;
