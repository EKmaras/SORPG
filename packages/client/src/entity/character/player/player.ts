--- conflicted
+++ resolved
@@ -10,7 +10,6 @@
 
 import type Game from '../../../game';
 import type { Light } from '@kaetram/common/types/item';
-<<<<<<< HEAD
 import type { GuildPacketData } from '@kaetram/common/types/messages/outgoing';
 import type { AchievementData } from '@kaetram/common/network/impl/achievement';
 import type { PlayerData } from '@kaetram/common/network/impl/player';
@@ -18,19 +17,8 @@
 import type { QuestData } from '@kaetram/common/network/impl/quest';
 import type { AbilityData } from '@kaetram/common/network/impl/ability';
 import type { Friend as FriendType } from '@kaetram/common/network/impl/friends';
-import type { GuildData } from '@kaetram/common/network/impl/guild';
+import type { GuildData, Member } from '@kaetram/common/network/impl/guild';
 import type { EquipmentData } from '@kaetram/common/network/impl/equipment';
-=======
-import type { GuildPacket } from '@kaetram/common/types/messages/outgoing';
-import type { AchievementData } from '@kaetram/common/types/achievement';
-import type { EquipmentData } from '@kaetram/common/types/equipment';
-import type { PlayerData } from '@kaetram/common/types/player';
-import type { SkillData } from '@kaetram/common/types/skills';
-import type { QuestData } from '@kaetram/common/types/quest';
-import type { AbilityData } from '@kaetram/common/types/ability';
-import type { Friend as FriendType } from '@kaetram/common/types/friends';
-import type { GuildData, Member } from '@kaetram/common/types/guild';
->>>>>>> 7d9d2067
 
 type AbilityCallback = (key: string, level: number, quickSlot: number) => void;
 type PoisonCallback = (status: boolean) => void;
