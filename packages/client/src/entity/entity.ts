import { Modules } from '@kaetram/common/network';

import Utils from '../utils/util';

import type Animation from './animation';
import type Sprite from './sprite';
import type { Animations } from './sprite';

<<<<<<< HEAD
import { Modules } from '@kaetram/common/network';
=======
export interface EntityRenderingData {
    scale: number;
    angle: number;

    sprite: Sprite;
    width: number;
    height: number;

    ox: number;
    oy: number;

    shadowWidth: number;
    shadowHeight: number;
    shadowOffsetY: number;
}
>>>>>>> 83a1d241

export default abstract class Entity {
    public x = 0;
    public y = 0;
    public gridX = 0;
    public gridY = 0;

    public name = '';

    public region = -1;

    public sprite!: Sprite;

    public spriteFlipX = false;
    public spriteFlipY = false;

    public animation!: Animation | null;

    private animations!: Animations;
    protected idleSpeed = 450;

    public shadowOffsetY = 0;
    public hidden = false;

    public spriteLoaded = false;
    private visible = true;
    public fading = false;

    public angled = false;
    public angle = 0;

    public hasCounter = false;

    public countdownTime = 0;
    public counter = 0;
    public fadingDuration = 1000;

    public orientation!: Modules.Orientation;

    public fadingTime!: number;
    private blinking!: number;

    public normalSprite!: Sprite;
    public hurtSprite!: Sprite;

    public ready = false;

    private readyCallback?(): void;

    public attackRange = 1;
    public hitPoints = 0;
    public maxHitPoints = 0;
    public mana = 0;
    public maxMana = 0;
    public level = 1;
    public experience = 0;
    public movementSpeed = 250;
    public frozen = false;
    public teleporting = false;
    public dead = false;
    public pvp = false;
    public nameColour!: string;
    public customScale!: number;
    public nextGridX!: number;
    public nextGridY!: number;
    public fadingAlpha!: number;
    public lastUpdate = Date.now();

    public constructor(public instance = '', public type: Modules.EntityType) {}

    /**
     * Fades in the entity when spawning in.
     * @param time The duration the fade-in will take.
     */

    public fadeIn(time: number): void {
        this.fading = true;
        this.fadingTime = time;
    }

    /**
     * Begins the blinking interval.
     * @param speed The speed at which the blink occurs.
     */

    public blink(speed = 150): void {
        this.blinking = window.setInterval(() => this.toggleVisibility(), speed);
    }

    /**
     * Stops teh blinking interval if it's running and updates the visibility.
     */

    protected stopBlinking(): void {
        if (this.blinking) clearInterval(this.blinking);

        this.setVisible(true);
    }

    /**
     * Unimplemented idle() function.
     */

    // eslint-disable-next-line @typescript-eslint/no-empty-function
    public idle(): void {}

    /**
     * Animates the character's death animation and
     * creates a callback if needed.
     * @param callback Optional parameter for when the animation finishes.
     * @param speed Optional parameter for the animation speed.
     * @param count How many times to repeat the animation.
     */

    public animateDeath(callback?: () => void, speed = 120, count = 1): void {
        this.setAnimation('death', speed, count, callback);
    }

    /**
     * Updates the sprite of the entity with a new one.
     * @param sprite The new sprite object (obtained using the sprites controller).
     */

    public setSprite(sprite: Sprite): void {
        if (!sprite || (this.sprite && this.sprite.name === sprite.name)) return;

        if (this.isPlayer()) sprite.loadHurt = true;

        if (!sprite.loaded) sprite.load();

        sprite.name = sprite.id;

        this.sprite = sprite;

        this.normalSprite = this.sprite;
        this.animations = sprite.createAnimations();

        sprite.onLoad(() => {
            if (sprite.loadHurt) this.hurtSprite = sprite.hurtSprite;

            if (this.customScale) {
                this.sprite.offsetX *= this.customScale;
                this.sprite.offsetY *= this.customScale;
            }
        });

        this.spriteLoaded = true;

        this.readyCallback?.();
    }

    /**
     * Sets the animation of the entity.
     * @param name The name of the animation to play.
     * @param speed The speed at which the animation takes to play (in ms).
     * @param count The amount of times the animation should play.
     * @param onEndCount A function to be called upon animation completion.
     */

    public setAnimation(
        name: string,
        speed = this.idleSpeed,
        count = 0,
        onEndCount?: () => void
    ): void {
        if (!this.spriteLoaded || this.animation?.name === name) return;

        let anim = this.animations[name];

        if (!anim) return;

        this.animation = anim;

        // Restart the attack animation if it's already playing.
        if (name.startsWith('atk')) this.animation.reset();

        this.animation.setSpeed(speed);

        // Run the onEndCount function when the animation finishes or go to idle.
        this.animation.setCount(count, onEndCount || (() => this.idle()));
    }

    /**
     * Sets the absolute pixel coordinate position of the entity.
     * @param x The new x pixel coordinate.
     * @param y The new y pixel coordinate.
     */

    private setPosition(x: number, y: number): void {
        this.x = x;
        this.y = y;
    }

    /**
     * Updates the grid position of the entity. Grid coordinates are pixel coordinates
     * divided by the tlesize and floored.
     * @param gridX The new grid x coordinate.
     * @param gridY The new grid y coordinate.
     */

    public setGridPosition(gridX: number, gridY: number): void {
        this.gridX = gridX;
        this.gridY = gridY;
        this.region = Utils.getRegion(gridX, gridY);

        this.setPosition(gridX * Utils.tileSize, gridY * Utils.tileSize);
    }

    /**
     * Sets the countdown to a value to start counting down from.
     * @param count New value for the countdown.
     */

    public setCountdown(count: number): void {
        this.counter = count;

        this.countdownTime = Date.now();

        this.hasCounter = true;
    }

    /**
     * Sets the visibility of the entity.
     * @param visible New visibility value.
     */

    private setVisible(visible: boolean): void {
        this.visible = visible;
    }

    /**
     * Updates the current idle speed of the entity.
     * @param idleSpeed New idle speed to set.
     */

    public setIdleSpeed(idleSpeed: number): void {
        this.idleSpeed = idleSpeed;
    }

    /**
     * Returns the distance between the current entity and another entity.
     * @param entity The entity we are finding the distance to.
     * @returns Integer value of the distance (in tiles).
     */

    public getDistance(entity: Entity): number {
        let { gridX, gridY } = this,
            x = Math.abs(gridX - entity.gridX),
            y = Math.abs(gridY - entity.gridY);

        return x > y ? x : y;
    }

    /**
     * Returns the angle of the entity in radians.
     * @returns Angle number value.
     */

    public getAngle(): number {
        return this.angle;
    }

    /**
     * Changes the values of the entity visibility.
     */

    private toggleVisibility(): void {
        this.setVisible(!this.visible);
    }

    /**
     * Whether or not the entity is visible and should be drawn in the renderer.
     * @returns The visibility status of the entity.
     */

    public isVisible(): boolean {
        return this.visible;
    }

    /**
     * Default value of whether or not to draw names above the entity. Overriden
     * in the subclass implementations as needed.
     * @returns Defaults to true.
     */

    public drawNames(): boolean {
        return true;
    }

    /**
     * Default value of whether or not the entity has a shadow underneath it. This
     * gets overriden by subclass implementations as needed.
     * @returns Defaults to false.
     */

    public hasShadow(): boolean {
        return false;
    }

    /**
     * Default implementation for medal.
     * @returns Defaults to false.
     */

    public hasMedal(): boolean {
        return false;
    }

    /**
     * @returns Whether or not the entity is a player type.
     */

    public isPlayer(): boolean {
        return this.type === Modules.EntityType.Player;
    }

    /**
     * @returns Whether or not the entity is a player type.
     */

    public isMob(): boolean {
        return this.type === Modules.EntityType.Mob;
    }

    /**
     * @returns Whether or not the entity is an NPC type.
     */

    public isNPC(): boolean {
        return this.type === Modules.EntityType.NPC;
    }

    /**
     * @returns Whether or not the entity is an item type.
     */

    public isItem(): boolean {
        return this.type === Modules.EntityType.Item;
    }

    /**
     * @returns Whether or not the entity is a chest type.
     */

    public isChest(): boolean {
        return this.type === Modules.EntityType.Chest;
    }

    /**
     * @returns Whether or not the entity is a projectile type.
     */

    public isProjectile(): boolean {
        return this.type === Modules.EntityType.Projectile;
    }

    /**
     * @returns Whether or not the entity is an object type.
     */

    public isObject(): boolean {
        return this.type === Modules.EntityType.Object;
    }
}<|MERGE_RESOLUTION|>--- conflicted
+++ resolved
@@ -5,26 +5,6 @@
 import type Animation from './animation';
 import type Sprite from './sprite';
 import type { Animations } from './sprite';
-
-<<<<<<< HEAD
-import { Modules } from '@kaetram/common/network';
-=======
-export interface EntityRenderingData {
-    scale: number;
-    angle: number;
-
-    sprite: Sprite;
-    width: number;
-    height: number;
-
-    ox: number;
-    oy: number;
-
-    shadowWidth: number;
-    shadowHeight: number;
-    shadowOffsetY: number;
-}
->>>>>>> 83a1d241
 
 export default abstract class Entity {
     public x = 0;
