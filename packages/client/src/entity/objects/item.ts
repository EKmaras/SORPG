--- conflicted
+++ resolved
@@ -7,13 +7,8 @@
     abilityLevel: number;
     stackable: boolean;
 
-<<<<<<< HEAD
-    constructor(id: string, type: string, count: number, ability: number, abilityLevel: number) {
-        super(id, type);
-=======
     constructor(id: string, kind: string, count: number, ability: number, abilityLevel: number) {
         super(id, kind);
->>>>>>> 919aca4a
 
         this.count = count;
         this.ability = ability;
