--- conflicted
+++ resolved
@@ -1,13 +1,8 @@
 import Entity from '../entity';
 
 export default class Chest extends Entity {
-<<<<<<< HEAD
-    constructor(id: string, type: string) {
-        super(id, type);
-=======
     constructor(id: string, kind: string) {
         super(id, kind);
->>>>>>> 919aca4a
 
         this.type = 'chest';
     }
