import $ from 'jquery';
import _ from 'lodash';

import * as Modules from '@kaetram/common/src/modules';

import Game from './game';
import install from './lib/pwa';
import { isMobile, isTablet } from './utils/detect';

export interface Config {
    /** Server host */
    ip: string;
    /** Server port */
    port: number;
    /** Game version on the server */
    version: string;
    /** Use HTTPS */
    ssl: boolean;
    debug: boolean;
    worldSwitch: boolean;
}

export default class App {
    // Do not refactor env variables assignment
    // `process.env.VARIABLE` is replaced by webpack during build process
    public config: Config = {
        ip: process.env.IP!,
        port: parseInt(process.env.PORT!),
        version: process.env.VERSION!,
        ssl: !!process.env.SSL,
        debug: process.env.NODE_ENV === 'development',
        worldSwitch: !!process.env.WORLD_SWITCH
    };

    public body = $('body');

    private parchment = $('#parchment');
    private window = $(window);

    public canvas = $('#canvas');
    public border = $('#border');

    private forms = $('#intro form');

    private loginButton = $('#login');
    // private createButton = $('#play');
    private registerButton = $('#newCharacter');
    private helpButton = $('#helpButton');
    private cancelButton = $('#cancelButton');
    private loading = $('.loader');

    private respawn = $('#respawn');

    private rememberMe = $('#rememberMe input');
    private guest = $('#guest input');

    private about = $('#toggle-about');
    private credits = $('#toggle-credits');
    private discord = $('#toggle-discord');
    private git = $('#toggle-git');

    private footer = $('footer');

    public loginFields: JQuery<HTMLInputElement>[] = [];
    public registerFields: JQuery<HTMLInputElement>[] = [];

    public game!: Game;

    private loaded = false;

    private parchmentAnimating = false;
    private loggingIn = false;

    public statusMessage!: string | null;
    // orientation: string;

    public constructor() {
        this.sendStatus('Initializing the main app');

        // this.updateOrientation();
        this.load();
    }

    private load(): void {
        const {
            forms,
            registerButton,
            cancelButton,
            parchment,
            about,
            credits,
            discord,
            git,
            rememberMe,
            respawn,
            config,
            body,
            canvas
        } = this;

        forms.on('submit', (event) => {
            event.preventDefault();

            this.login();
        });

        registerButton.on('click', () => this.openScroll('loadCharacter', 'createCharacter'));

        cancelButton.on('click', () => this.openScroll('createCharacter', 'loadCharacter'));

        parchment.on('click', () => {
            if (
                parchment.hasClass('about') ||
                parchment.hasClass('credits') ||
                parchment.hasClass('git')
            ) {
                parchment.removeClass('about credits git');
                this.displayScroll('loadCharacter');
            }
        });

        about.on('click', () => this.displayScroll('about'));

        credits.on('click', () => this.displayScroll('credits'));

        discord.on('click', () => window.open('https://discord.gg/MmbGAaw'));

        git.on('click', () => this.displayScroll('git'));

        rememberMe.on('change', () => {
            const { game } = this;

            if (!game.storage) return;

            const active = rememberMe.prop('checked');

            game.storage.toggleRemember(!active);
        });

        respawn.on('click', () => {
            const { game } = this;

            if (game.player.dead) game.respawn();
        });

        window.scrollTo(0, 1);

        this.window.on('resize', () => this.game.resize());

        // Default Server ID
        if (!window.localStorage.getItem('world'))
            window.localStorage.setItem('world', 'kaetram_server01');

        if (config.worldSwitch)
            $.get('https://hub.kaetram.com/all', (servers) => {
                let serverIndex = 0;
                for (const [i, server] of servers.entries()) {
                    const row = $(document.createElement('tr'));
                    row.append($(document.createElement('td')).text(server.serverId));
                    row.append(
                        $(document.createElement('td')).text(
                            `${server.playerCount}/${server.maxPlayers}`
                        )
                    );
                    $('#worlds-list').append(row);
                    row.on('click', () => {
                        // TODO: This is when a server is clicked with the local `server` having the world data.
                        // log.info(server);
                    });

                    if (server.serverId === window.localStorage.getItem('world')) serverIndex = i;
                }
                const currentWorld = servers[serverIndex];

                $('#current-world-index').text(serverIndex);
                $('#current-world-id').text(currentWorld.serverId);
                $('#current-world-count').text(
                    `${currentWorld.playerCount}/${currentWorld.maxPlayers}`
                );

                $('#worlds-switch').on('click', () => $('#worlds-popup').toggle());
            });

<<<<<<< HEAD
        $(document).on('keydown', ({ which }) => which !== Modules.Keys.Enter);

        $(document).on('keydown', ({ which, keyCode }) => {
            const key = which || keyCode || 0;
=======
        $(document).on('keydown', (e) => e.which !== Modules.Keys.Enter);
>>>>>>> 75d6c2ce

            const { game } = this;

            if (!game) return;

            body.trigger('focus');

<<<<<<< HEAD
            if (game.started) game.handleInput(Modules.InputType.Key, key);
            else if (key === Modules.Keys.Enter) this.login();
=======
            if (key === Modules.Keys.Enter && !this.game.started) return this.login();

            if (this.game.started) this.game.handleInput(Modules.InputType.Key, key);
>>>>>>> 75d6c2ce
        });

        $(document).on('keyup', ({ which }) => {
            const { game } = this;

            const key = which;

            if (!game || !game.started) return;

            game.input.keyUp(key);
        });

        $(document).on('mousemove', (event: JQuery.MouseMoveEvent<Document>) => {
            const { game } = this;

            if (!game || !game.input || !game.started || event.target.id !== 'textCanvas') return;

            game.input.setCoords(event);
            game.input.moveCursor();
        });

        $('body').on('contextmenu', '#canvas', (event) => {
            this.game.input.handle(Modules.InputType.RightClick, event);

            return false;
        });

        canvas.on('click', (event) => {
            const { game } = this;

            if (!game || !game.started || event.button !== 0) return;

            window.scrollTo(0, 1);

            game.input.handle(Modules.InputType.LeftClick, event);
        });

        $('input[type="range"]').on('input', (_e, input: HTMLInputElement) =>
            this.updateRange($(input))
        );

        if (!this.config.debug)
            $.ajax({
                url: 'https://c6.patreon.com/becomePatronButton.bundle.js',
                dataType: 'script',
                async: true
            });
    }

    public ready(): void {
        this.sendStatus(null);

        this.loaded = true;

        this.loginButton.prop('disabled', false);
    }

    private login(): void {
        const { loggingIn, loaded, statusMessage, game } = this;

        if (loggingIn || !loaded || statusMessage || !this.verifyForm()) return;

        this.toggleLogin(true);
        game.connect();

        install();
    }

    public fadeMenu(): void {
        const { body, footer } = this;

        this.updateLoader(null);

        window.setTimeout(() => {
            body.addClass('game');
            body.addClass('started');

            body.removeClass('intro');

            footer.hide();
        }, 500);
    }

    public showMenu(): void {
        const { body, footer } = this;

        body.removeClass('game');
        body.removeClass('started');
        body.addClass('intro');

        footer.show();
    }

    // showDeath(): void {}

    public openScroll(origin: string | undefined, destination: string): void {
        const { loggingIn, parchmentAnimating, parchment } = this;

        if (!destination || loggingIn) return;

        this.cleanErrors();

        if (!isMobile()) {
            if (parchmentAnimating) return;

            this.parchmentAnimating = true;

            parchment.toggleClass('animate').removeClass(origin);

            window.setTimeout(
                () => {
                    parchment.toggleClass('animate').addClass(destination);
                    this.parchmentAnimating = false;

                    $(`#${destination} input`)[0]?.focus();
                },
                isTablet() ? 0 : 1000
            );
        } else parchment.removeClass(origin).addClass(destination);
    }

    private displayScroll(content: string): void {
        const { parchment, game, body, helpButton } = this;

        const state = parchment.attr('class');

        if (game.started) {
            parchment.removeClass().addClass(content);

            body.removeClass('credits legal about').toggleClass(content);

            if (game.player) body.toggleClass('death');

            if (content !== 'about') helpButton.removeClass('active');
        } else if (state !== 'animate')
            this.openScroll(state, state === content ? 'loadCharacter' : content);
    }

    private verifyForm(): boolean {
        const activeForm = this.getActiveForm();

        if (activeForm === 'null') return false;

        switch (activeForm) {
            case 'loadCharacter': {
                const nameInput: JQuery<HTMLInputElement> = $('#loginNameInput');
                const passwordInput: JQuery<HTMLInputElement> = $('#loginPasswordInput');

                if (this.loginFields.length === 0) this.loginFields = [nameInput, passwordInput];

                if (!nameInput.val() && !this.isGuest()) {
                    this.sendError(nameInput, 'Please enter a username.');
                    return false;
                }

                if (!passwordInput.val() && !this.isGuest()) {
                    this.sendError(passwordInput, 'Please enter a password.');
                    return false;
                }

                break;
            }

            case 'createCharacter': {
                const characterName: JQuery<HTMLInputElement> = $('#registerNameInput');
                const registerPassword: JQuery<HTMLInputElement> = $('#registerPasswordInput');
                const registerPasswordConfirmation: JQuery<HTMLInputElement> = $(
                    '#registerPasswordConfirmationInput'
                );
                const email: JQuery<HTMLInputElement> = $('#registerEmailInput');

                if (this.registerFields.length === 0)
                    this.registerFields = [
                        characterName,
                        registerPassword,
                        registerPasswordConfirmation,
                        email
                    ];

                if (!characterName.val()) {
                    this.sendError(characterName, 'A username is necessary you silly.');
                    return false;
                }

                if (!registerPassword.val()) {
                    this.sendError(registerPassword, 'You must enter a password.');
                    return false;
                }

                if (registerPasswordConfirmation.val() !== registerPassword.val()) {
                    this.sendError(registerPasswordConfirmation, 'The passwords do not match!');
                    return false;
                }

                if (!email.val() || !this.verifyEmail(email.val() as string)) {
                    this.sendError(email, 'An email is required!');
                    return false;
                }

                break;
            }
        }

        return true;
    }

    private verifyEmail(email: string): boolean {
        return /^(([^\s"(),.:;<>@[\\\]]+(\.[^\s"(),.:;<>@[\\\]]+)*)|(".+"))@((\[(?:\d{1,3}\.){3}\d{1,3}])|(([\dA-Za-z-]+\.)+[A-Za-z]{2,}))$/.test(
            email
        );
    }

    public sendStatus(message: string | null): void {
        this.cleanErrors();

        this.statusMessage = message;

        if (!message) return;

        $('<span></span>', {
            class: 'status blink',
            text: message
        }).appendTo('.validation-summary');

        $('.status').append(
            '<span class="loader__dot">.</span><span class="loader__dot">.</span><span class="loader__dot">.</span>'
        );
    }

    public sendError(field: JQuery | null, error: string): void {
        this.cleanErrors();

        $('<span></span>', {
            class: 'validation-error blink',
            text: error
        }).appendTo('.validation-summary');

        if (!field) return;

        field.addClass('field-error').trigger('select');
        field.on('keypress', function (event) {
            field.removeClass('field-error');

            $('.validation-error').remove();

            $(this).off(event);
        });
    }

    public cleanErrors(): void {
        const activeForm = this.getActiveForm();
        const fields = activeForm === 'loadCharacter' ? this.loginFields : this.registerFields;

        for (let i = 0; i < fields.length; i++) fields[i].removeClass('field-error');

        $('.validation-error').remove();
        $('.status').remove();
    }

    private getActiveForm() {
        return this.parchment[0].className as 'null' | 'loadCharacter' | 'createCharacter';
    }

    public isRegistering(): boolean {
        return this.getActiveForm() === 'createCharacter';
    }

    public isGuest(): boolean {
        return this.guest.prop('checked');
    }

    public setGame(game: Game): void {
        this.game = game;
    }

    public hasWorker(): boolean {
        return !!window.Worker;
    }

    public getScaleFactor(): number {
        return 3;
    }

    public getUIScale(): number {
        const width = window.innerWidth;
        const height = window.innerHeight;

        return width <= 1000 ? 1 : width <= 1500 || height <= 870 ? 2 : 3;
    }

    private revertLoader(): void {
        this.updateLoader('Connecting');
    }

    public updateLoader(message: string | null): void {
        const { loading } = this;

        if (message) {
            const dots =
                '<span class="loader__dot">.</span><span class="loader__dot">.</span><span class="loader__dot">.</span>';

            loading.html(message + dots);
        } else loading.html('');
    }

    public toggleLogin(toggle: boolean): void {
        const { loading, loginButton, registerButton } = this;

        this.revertLoader();

        this.toggleTyping(toggle);

        this.loggingIn = toggle;

        if (toggle) loading.removeAttr('hidden');
        else loading.attr('hidden', 'true');

        loginButton.prop('disabled', toggle);
        registerButton.prop('disabled', toggle);
    }

    private toggleTyping(state: boolean): void {
        const { loginFields, registerFields } = this;

        if (loginFields) _.each(loginFields, (field) => field.prop('readonly', state));

        if (registerFields) _.each(registerFields, (field) => field.prop('readOnly', state));
    }

    public updateRange(obj: JQuery<HTMLInputElement>): void {
        const min = parseInt(obj.attr('min')!);
        const max = parseInt(obj.attr('max')!);

        const val = (parseInt(obj.val() as string) - min) / (max - min);

        obj.css({
            backgroundImage: `-webkit-gradient(linear, left top, right top, color-stop(${val}, #4d4d4d), color-stop(${val}, #c5c5c5))`
        });
    }

    // updateOrientation(): void {
    //     this.orientation = this.getOrientation();
    // }

    // getOrientation(): 'portrait' | 'landscape' {
    //     return window.innerHeight > window.innerWidth ? 'portrait' : 'landscape';
    // }
}<|MERGE_RESOLUTION|>--- conflicted
+++ resolved
@@ -181,14 +181,10 @@
                 $('#worlds-switch').on('click', () => $('#worlds-popup').toggle());
             });
 
-<<<<<<< HEAD
         $(document).on('keydown', ({ which }) => which !== Modules.Keys.Enter);
 
         $(document).on('keydown', ({ which, keyCode }) => {
             const key = which || keyCode || 0;
-=======
-        $(document).on('keydown', (e) => e.which !== Modules.Keys.Enter);
->>>>>>> 75d6c2ce
 
             const { game } = this;
 
@@ -196,14 +192,8 @@
 
             body.trigger('focus');
 
-<<<<<<< HEAD
             if (game.started) game.handleInput(Modules.InputType.Key, key);
             else if (key === Modules.Keys.Enter) this.login();
-=======
-            if (key === Modules.Keys.Enter && !this.game.started) return this.login();
-
-            if (this.game.started) this.game.handleInput(Modules.InputType.Key, key);
->>>>>>> 75d6c2ce
         });
 
         $(document).on('keyup', ({ which }) => {
