--- conflicted
+++ resolved
@@ -1,8 +1,7 @@
 import _ from 'lodash';
+import { inflate } from 'pako';
 
 import Packets from '@kaetram/common/src/packets';
-
-import Pako from 'pako';
 
 import type App from '../app';
 
@@ -408,23 +407,13 @@
     }
 
     private receiveRegion(data: never[]): void {
-<<<<<<< HEAD
-        const opcode = data.shift()!;
-        const bufferSize = data.shift()!;
-        const info: string = data.shift()!;
-
-        const bufferData = atob(info)
-            .split('')
-            .map((x) => {
-                return x.charCodeAt(0);
-            });
-
-        const inflatedString: string = Pako.inflate(new Uint8Array(bufferData), { to: 'string' });
-=======
-        const opcode = data.shift()!,
-            info = data.shift()!,
-            force = data.shift()!;
->>>>>>> 9a6de790
+        const opcode = data.shift()!,
+            bufferSize = data.shift()!,
+            info: string = data.shift()!,
+            bufferData = atob(info)
+                .split('')
+                .map((char) => char.charCodeAt(0)),
+            inflatedString = inflate(new Uint8Array(bufferData), { to: 'string' });
 
         this.regionCallback?.(opcode, bufferSize, JSON.parse(inflatedString) as never);
     }
