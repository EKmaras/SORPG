import _ from 'lodash-es';
import { inflate } from 'pako';
import { Packets, Opcodes, Modules } from '@kaetram/common/network';

import log from '../lib/log';

import type App from '../app';
import type Overlays from '../renderer/overlays';
import type InfoController from '../controllers/info';
import type Game from '../game';
import type Map from '../map/map';
import type Camera from '../renderer/camera';
import type Renderer from '../renderer/renderer';
import type InputController from '../controllers/input';
import type Socket from './socket';
import type PointerController from '../controllers/pointer';
import type AudioController from '../controllers/audio';
import type EntitiesController from '../controllers/entities';
import type BubbleController from '../controllers/bubble';
import type MenuController from '../controllers/menu';
import type SpritesController from '../controllers/sprites';
import type Messages from './messages';
import type Entity from '../entity/entity';
import type Item from '../entity/objects/item';
import type NPC from '../entity/character/npc/npc';
import type Character from '../entity/character/character';
import type Player from '../entity/character/player/player';
import type { PlayerData } from '@kaetram/common/types/player';
import type { SerializedSkills, SkillData } from '@kaetram/common/types/skills';
import type { EquipmentData, SerializedEquipment } from '@kaetram/common/types/equipment';
import type { SerializedAbility, AbilityData } from '@kaetram/common/types/ability';
import type {
    AbilityPacket,
    AchievementPacket,
    AnimationPacket,
    BubblePacket,
    ChatPacket,
    CombatPacket,
    CommandPacket,
    ContainerPacket,
    DespawnPacket,
    EnchantPacket,
    EquipmentPacket,
    ExperiencePacket,
    HealPacket,
    MovementPacket,
    NotificationPacket,
    NPCPacket,
    OverlayPacket,
    PointerPacket,
    PointsPacket,
    PVPPacket,
    QuestPacket,
    RespawnPacket,
    StorePacket,
    TeleportPacket,
    SkillPacket,
    MinigamePacket,
    EffectPacket,
    FriendsPacket
} from '@kaetram/common/types/messages/outgoing';
import type { EntityDisplayInfo } from '@kaetram/common/types/entity';

export default class Connection {
    /**
     * Keep all game objects as instances in this class
     * in order to cut down on length of code when trying
     * to access them.
     */

    private app: App;
    private overlays: Overlays;
    private info: InfoController;
    private map: Map;
    private camera: Camera;
    private renderer: Renderer;
    private input: InputController;
    private socket: Socket;
    private pointer: PointerController;
    private audio: AudioController;
    private entities: EntitiesController;
    private bubble: BubbleController;
    private menu: MenuController;
    private sprites: SpritesController;
    private messages: Messages;

    private lastEntityListRequest = Date.now();

    /**
     * Connection controller keeps track of all the incoming packets
     * and reroutes them to their specific function for organization purposes.
     */

    public constructor(private game: Game) {
        this.app = game.app;
        this.overlays = game.overlays;
        this.info = game.info;
        this.map = game.map;
        this.camera = game.camera;
        this.renderer = game.renderer;
        this.input = game.input;
        this.socket = game.socket;
        this.pointer = game.pointer;
        this.audio = game.audio;
        this.entities = game.entities;
        this.bubble = game.bubble;
        this.menu = game.menu;
        this.sprites = game.sprites;
        this.messages = this.socket.messages;

        this.messages.onHandshake(this.handleHandshake.bind(this));
        this.messages.onWelcome(this.handleWelcome.bind(this));
        this.messages.onMap(this.handleMap.bind(this));
        this.messages.onEquipment(this.handleEquipment.bind(this));
        this.messages.onSpawn(this.entities.create.bind(this.entities));
        this.messages.onEntityList(this.handleEntityList.bind(this));
        this.messages.onSync(this.handleSync.bind(this));
        this.messages.onMovement(this.handleMovement.bind(this));
        this.messages.onTeleport(this.handleTeleport.bind(this));
        this.messages.onDespawn(this.handleDespawn.bind(this));
        this.messages.onCombat(this.handleCombat.bind(this));
        this.messages.onAnimation(this.handleAnimation.bind(this));
        this.messages.onPoints(this.handlePoints.bind(this));
        this.messages.onNetwork(this.handleNetwork.bind(this));
        this.messages.onChat(this.handleChat.bind(this));
        this.messages.onCommand(this.handleCommand.bind(this));
        this.messages.onContainer(this.handleContainer.bind(this));
        this.messages.onAbility(this.handleAbility.bind(this));
        this.messages.onQuest(this.handleQuest.bind(this));
        this.messages.onAchievement(this.handleAchievement.bind(this));
        this.messages.onNotification(this.handleNotification.bind(this));
        this.messages.onBlink(this.handleBlink.bind(this));
        this.messages.onHeal(this.handleHeal.bind(this));
        this.messages.onExperience(this.handleExperience.bind(this));
        this.messages.onDeath(this.handleDeath.bind(this));
        this.messages.onMusic(this.handleMusic.bind(this));
        this.messages.onNPC(this.handleNPC.bind(this));
        this.messages.onRespawn(this.handleRespawn.bind(this));
        this.messages.onEnchant(this.handleEnchant.bind(this));
        this.messages.onGuild(this.handleGuild.bind(this));
        this.messages.onPointer(this.handlePointer.bind(this));
        this.messages.onPVP(this.handlePVP.bind(this));
        this.messages.onPoison(this.handlePoison.bind(this));
        this.messages.onStore(this.handleStore.bind(this));
        this.messages.onOverlay(this.handleOverlay.bind(this));
        this.messages.onCamera(this.handleCamera.bind(this));
        this.messages.onBubble(this.handleBubble.bind(this));
        this.messages.onSkill(this.handleSkill.bind(this));
        this.messages.onUpdate(this.handleUpdate.bind(this));
        this.messages.onMinigame(this.handleMinigame.bind(this));
        this.messages.onEffect(this.handleEffect.bind(this));
        this.messages.onFriends(this.handleFriends.bind(this));
    }

    /**
     * Handles the handshake packet from the server. The handshake signals
     * to the client that the connection is now established and the client
     * must send the login packet (guest, registering, or login).
     */

    private handleHandshake(): void {
        this.app.updateLoader('Connecting to server');

        // Guest login doesn't require any credentials, send the packet right away.
        if (this.app.isGuest())
            return this.socket.send(Packets.Login, { opcode: Opcodes.Login.Guest });

        let username = this.app.getUsername(),
            password = this.app.getPassword(),
            email = this.app.getEmail();

        // Send register packet if the user is registering.
        if (this.app.isRegistering())
            return this.socket.send(Packets.Login, {
                opcode: Opcodes.Login.Register,
                username,
                password,
                email
            });

        // Send login packet if the user is logging in.
        this.socket.send(Packets.Login, {
            opcode: Opcodes.Login.Login,
            username,
            password
        });
    }

    /**
     * Receives the serialized player data from the server
     * and begins loading the game instance of the player.
     * @param data Serialized player data object.
     */

    private handleWelcome(data: PlayerData): void {
        this.game.player.load(data);

        this.game.start();
        this.game.postLoad();
    }

    /**
     * Receives the compressed map data from the server. Due to the size of
     * the map data, we must compress when sending and decompress on the client's
     * end. We ensure that this map region is saved in the client to prevent
     * relying on the client always pulling map data.
     * @param info Compressed region data of the map.
     */

    private handleMap(info: string): void {
        let bufferData = window
                .atob(info)
                // eslint-disable-next-line unicorn/prefer-spread
                .split('')
                // eslint-disable-next-line unicorn/prefer-code-point
                .map((char) => char.charCodeAt(0)),
            inflatedString = inflate(new Uint8Array(bufferData), { to: 'string' }),
            regions = JSON.parse(inflatedString);

        this.map.loadRegions(regions);

        // Used if the client uses low-power mode, forces redrawing of trees.
        this.renderer.forceRendering = true;

        // Update the animated tiles when we receive new map data.
        this.renderer.updateAnimatedTiles();

        if (!this.map.hasCachedDate()) this.app.fadeMenu();
    }

    /**
     * Receives the equipment packet from the server. When we receive batch
     * data from the server we update every equipment slot with the new data.
     * A single equipment is accompanied by a type and serialized slot info.
     * @param opcode Type of equipment packet we are working with.
     * @param info Data containing equipment(s) information.
     */

    private handleEquipment(opcode: Opcodes.Equipment, info: EquipmentPacket): void {
        switch (opcode) {
            case Opcodes.Equipment.Batch: {
                _.each((info.data as SerializedEquipment).equipments, (equipment: EquipmentData) =>
                    this.game.player.equip(equipment)
                );
                break;
            }

            case Opcodes.Equipment.Equip: {
                this.game.player.equip(info.data as EquipmentData);
                break;
            }

            case Opcodes.Equipment.Unequip: {
                this.game.player.unequip(info.type!);
                break;
            }
        }

        this.game.player.sync();
    }

    /**
     * Compares the list of entities from the server and removes any enities that are spawned
     * but no longer contained within the region. This occurs when the player goes from one
     * region to another, and we are queueing up entities for depsawn.
     * @param entities A list of strings that contains the instances of the entities in the region.
     */

    private handleEntityList(entities: string[]): void {
        let ids = _.map(this.entities.getAll(), 'instance'),
            known = _.intersection(ids, entities),
            newIds = _.difference(entities, known);

        // Prepare the entities ready for despawning.
        this.entities.decrepit = _.reject(
            this.entities.getAll(),
            (entity) =>
                _.includes(known, entity.instance) || entity.instance === this.game.player.instance
        );

        // Clear the entities in the decrepit queue.
        this.entities.clean();

        // Send the new id list request to the server.
        this.socket.send(Packets.Who, newIds);
    }

    /**
     * Handles the synchronization packet from the server. Synchronization
     * is used when the player entity undergoes a change and that is
     * relayed to the nearby players (level change, equipment change, etc.).
     * @param data Player data object containing new information about the player entity.
     */

    private handleSync(data: PlayerData): void {
        let player = this.entities.get<Player>(data.instance);

        // Invalid instance, player not found/not spawned.
        if (!player || player.teleporting || player.dead || !player.ready) return;

        player.load(data, true);

        player.setSprite(this.game.sprites.get(player.getSpriteName()));
    }

    /**
     * Handles the movement packets. These can either be request to move to a position,
     * a follow request, or a forcibly (optional) stop request. Freeze and stunned states
     * also get sent alongside the movement packets.
     * @param opcode The type of movement we are dealing with.
     * @param info Information such as instance and coordinates of the entity that is moving.
     */

    private handleMovement(opcode: Opcodes.Movement, info: MovementPacket): void {
        let entity = this.entities.get<Character>(info.instance),
            target: Entity;

        /**
         * We are receiving movement for an entity that doesn't exist,
         * we need to request an entity list update to the server.
         */
        if (!entity) {
            // Ensures packets are not spammed to the server.
            if (!this.canRequestEntityList()) return;

            // Update the last entity list request time.
            this.lastEntityListRequest = Date.now();

            // Request an entity list update from the server.
            return this.socket.send(Packets.List);
        }

        switch (opcode) {
            case Opcodes.Movement.Move: {
                if (info.forced) entity.stop(true);

                entity.go(info.x!, info.y!, false, info.instance !== this.game.player.instance);
                break;
            }

            case Opcodes.Movement.Follow: {
                target = this.entities.get<Character>(info.target!);

                if (target) {
                    // Prevent following a target after we've clicked off of it.
                    if (
                        entity.instance === this.game.player.instance &&
                        !this.game.player.hasTarget() &&
                        !info.forced
                    )
                        return;

                    entity.follow(target);
                }

                break;
            }

            case Opcodes.Movement.Stop: {
                if (info.forced) entity.stop(true);
                break;
            }
        }
    }

    /**
     * Handler for the teleportation packet. Used when a player entity
     * teleports to a new location.
     * @param info Instance of the entity, x and y coordinates, and whether to animate.
     */

    private handleTeleport(info: TeleportPacket): void {
        let player = this.entities.get<Player>(info.instance);

        if (!player) return;

        this.input.selectedCellVisible = false;

        // If the player is the same as our main player.
        let currentPlayer = player.instance === this.game.player.instance;

        // Stop and freeze the player until teleprtation is complete.
        player.stop(true);
        player.frozen = true;
        player.disableAction = true;

        // Clears all bubbles when our main player teleports.
        if (currentPlayer) this.bubble.clean();
        else this.bubble.clear(player.instance); // Clears bubble of teleporting player.

        // No animation, skip straight to teleporting.
        if (!info.withAnimation) return this.game.teleport(player, info.x, info.y);

        // Copy the player's sprite temporarily.
        let playerSprite = player.sprite;

        // Prevent rendering of the sword.
        player.teleporting = true;

        // Set the player's sprite to the death animation sprite.
        player.setSprite(this.sprites.getDeath());

        player.animateDeath(() => {
            this.game.teleport(player, info.x, info.y);

            // Reset the animation.
            player.animation = null;

            // Restore the player's sprite.
            player.setSprite(playerSprite);
            player.idle();
        }, 160);
    }

    /**
     * Handler for when we want to despawn an entity.
     * @param info Contains despawn packet information such as instance and list of regions to ignore.
     */

    private handleDespawn(info: DespawnPacket): void {
        let entity = this.entities.get<Character>(info.instance);

        // Could not find the entity.
        if (!entity) return;

        // If a list of regions is provided, we check the entity is in one of those regions.
        if (info.regions && !info.regions.includes(entity.region)) return;

        // Handle item despawn separately here.
        if (entity.isItem()) return this.entities.removeItem(entity);

        // Handle chest and animations here.
        if (entity.isChest()) return this.entities.removeChest(entity);

        // Handle npc despawn here.
        if (entity.isNPC()) return this.entities.removeNPC(entity);

        // Despawn the entity.
        entity.despawn();

        // Removes bubbles from the entity.
        this.bubble.clear(entity.instance);

        // Clears our client's target.
        if (this.game.player.hasTarget(entity)) this.game.player.removeTarget();

        // Plays a random kill sound.
        this.audio.playKillSound(entity);

        // Certain entities will have a special death animation, otherwise we use default.
        if (!entity.sprite.hasDeathAnimation) entity.setSprite(this.sprites.getDeath());

        // Animate the entity's death.
        entity.animateDeath(() => this.entities.removeEntity(entity));
    }

    /**
     * Combat packet handler. Primarily deals with displaying hit damages
     * and creating infos on the screen.
     * @param opcode Type of combat packet we're dealing with.
     * @param info Contains attacker, target, and damage information.
     */

    private handleCombat(opcode: Opcodes.Combat, info: CombatPacket): void {
        let attacker = this.entities.get<Character>(info.instance),
            target = this.entities.get<Character>(info.target);

        // Could not find the attacker or target.
        if (!attacker || !target) return;

        if (opcode !== Opcodes.Combat.Hit) return;

        // Check if our client's player is the target or the attacker.
        let currentPlayerTarget = target.instance === this.game.player.instance,
            currentPlayerAttacker = attacker.instance === this.game.player.instance;

        // Set the terror effect onto the target.
        if (info.hit.terror) target.setEffect(Modules.Effects.Terror);

        // Perform the critical effect onto the target.
        if (info.hit.type === Modules.Hits.Critical) target.setEffect(Modules.Effects.Critical);

        // Perform the attack animation if the damage type isn't from AOE or poison.
        if (!info.hit.aoe && !info.hit.poison) {
            attacker.lookAt(target);
            attacker.performAction(attacker.orientation, Modules.Actions.Attack);
        }

        // If the game client player is the attacker, we play the hit sound effect.
        if (currentPlayerAttacker && info.hit.damage > 0) this.audio.playHitSound(target);

        // Play the hurt sound effect if the client player is the target.
        if (currentPlayerTarget && info.hit.damage > 0) this.audio.playSound('hurt');

        // Create the hit info to be displayed above the entity.
        this.info.create(info.hit.type, info.hit.damage, target.x, target.y, currentPlayerTarget);

        // Flash the target character when a hit occurs.
        if (target.hurtSprite) target.toggleHurt();

        // Show the health bar for both entities.
        attacker.triggerHealthBar();
        target.triggerHealthBar();
    }

    /**
     * Animates a character based on the provided instance.
     * @param info Contains instance and what animation to perform.
     */

    private handleAnimation(info: AnimationPacket): void {
        let character = this.entities.get<Character>(info.instance);

        if (!character) return;

        character.performAction(character.orientation, info.action);
    }

    /**
     * Handles the points packet. Used when a player is being hit
     * or heals their hit points or mana.
     * @param info Contains the player instance, hit points, and mana.
     */

    private handlePoints(info: PointsPacket): void {
        let character = this.entities.get<Player>(info.instance);

        if (!character || character.dead) return;

        if (info.mana) character.setMana(info.mana, info.maxMana);

        if (info.hitPoints) {
            character.setHitPoints(info.hitPoints, info.maxHitPoints);
            this.input.hud.updateCallback?.(info.instance, info.hitPoints);
        }
    }

    /**
     * Handler for the network packet. These are debugging methods such
     * as latency tests that may be implemented in the future.
     */

    private handleNetwork(): void {
        // Send a resposne to the ping back.
        this.socket.send(Packets.Network, [Opcodes.Network.Pong]);
    }

    /**
     * Chat packets can either be static or instance based. Those that are static
     * are generally used for global messaging system, whereas the instance-based
     * ones are for nearby players where we want to display a bubble.
     * @param info Info contains source, message, colour, and whether
     * or not to display a bubble. Instance is optional but may be contained
     * when a player sends a chat.
     */

    private handleChat(info: ChatPacket): void {
        // Messages with source are static, we add them directly to the chatbox.
        if (info.source)
            return this.input.chatHandler.add(info.source, info.message, info.colour, true);

        let entity = this.entities.get<Player>(info.instance!);

        if (!entity) return;

        let { name, rights, x, y } = entity;

        if (rights === 1) name = `[Moderator] ${name}`;
        if (rights === 2) name = `[Admin] ${name}`;

        // Add to the chatbox, if global, we prefix it to the entity's name.
        this.input.chatHandler.add(name, info.message, info.colour);

        // Draw bubble and play audio.
        if (info.withBubble) {
            this.bubble.create(info.instance!, info.message);
            this.bubble.setTo(info.instance!, x, y);

            this.audio.playSound('npctalk', entity);
        }
    }

    /**
     * Hardcoded administrative commands built into the client. When a player
     * types a special command, the server checks against the player's rights
     * before sending this packet. These are merely debugging/graphical tests.
     * @param info Packet contains the command string.
     */

    private handleCommand(info: CommandPacket): void {
        if (info.command.includes('toggle') && this.game.player.hasEffect())
            return this.game.player.removeEffect();

        switch (info.command) {
            case 'debug': {
                this.renderer.debugging = !this.renderer.debugging;
                return;
            }

            case 'toggleheal': {
                this.game.player.setEffect(Modules.Effects.Healing);
                break;
            }

            case 'toggleterror': {
                this.game.player.setEffect(Modules.Effects.Terror);
                break;
            }

            case 'togglefireball': {
                this.game.player.setEffect(Modules.Effects.Fireball);
                break;
            }

            case 'togglefire': {
                this.game.player.setEffect(Modules.Effects.Burning);
                break;
            }

            case 'togglefreeze': {
                this.game.player.setEffect(Modules.Effects.Freezing);
                break;
            }

            case 'togglestun': {
                this.game.player.setEffect(Modules.Effects.Stun);
                break;
            }
        }
    }

    /**
     * Receives container information (bank or inventory for now) and updates it.
     * @param opcode What type of container action we are working with.
     * @param info Contains array of serialized slots, a single slot, and type of container.
     */

    private handleContainer(opcode: Opcodes.Container, info: ContainerPacket): void {
        let container =
            info.type === Modules.ContainerType.Inventory
                ? this.menu.getInventory()
                : this.menu.getBank();

        switch (opcode) {
            case Opcodes.Container.Batch: {
                return container.batch(info.data!.slots);
            }

            case Opcodes.Container.Add: {
                container.add(info.slot!);
                break;
            }

            case Opcodes.Container.Remove: {
                container.remove(info.slot!);
                break;
            }
        }

        // Synchronizes all the open menus that have containers.
        this.menu.synchronize();
    }

    /**
     * Handler for when we receive an ability packet. Ability packets contain
     * batch data or a single ability undergoing a change (generally level).
     * @param opcode The type of ability packet we are working with.
     * @param info Contains information in batch about abilities or a single ability serialized information.
     */

    private handleAbility(opcode: Opcodes.Ability, info: AbilityPacket): void {
        switch (opcode) {
            case Opcodes.Ability.Batch: {
                this.game.player.loadAbilities((info as SerializedAbility).abilities);
                break;
            }

            // Update the ability data whenever we receive any information.
            case Opcodes.Ability.Add:
            case Opcodes.Ability.Update: {
                info = info as AbilityData;
                this.game.player.setAbility(info.key, info.level, info.type, info.quickSlot);
                break;
            }
        }

        this.menu.synchronize('profile');
    }

    /**
     * Quest packets are sent when the player logs in and performs
     * the initial loading in a batch. This contains every quest along with the
     * key, name, description, and stage. This packet may also receive individual
     * quest information that updates the stage. Since the quests are already loaded
     * the individual quest data only contains key, stage, and max stage.
     * @param opcode What type of quest action we are working with.
     * @param info Contains quest batch data or individual quest data.
     */

    private handleQuest(opcode: Opcodes.Quest, info: QuestPacket): void {
        switch (opcode) {
            case Opcodes.Quest.Batch: {
                this.game.player.loadQuests(info.quests!);
                break;
            }

            case Opcodes.Quest.Progress: {
                this.game.player.setQuest(info.key!, info.stage!, info.subStage!);
                break;
            }
        }

        this.menu.getQuests().handle(opcode, info.key!);
    }

    /**
     * Packet received from the server containing information about the achievements. When
     * we receive batch data, we relay that to the client. When we receive individual data,
     * we only update the achievement associated with the provided key. After either of the
     * aforementioned occurs, we synchronize the menu.
     * @param opcode What type of action we're taking.
     * @param info Contains individual achievement data or batch data.
     */

    private handleAchievement(opcode: Opcodes.Achievement, info: AchievementPacket): void {
        switch (opcode) {
            case Opcodes.Achievement.Batch: {
                this.game.player.loadAchievements(info.achievements!);
                break;
            }

            case Opcodes.Achievement.Progress: {
                this.game.player.setAchievement(
                    info.key!,
                    info.stage!,
                    info.name!,
                    info.description!
                );
                break;
            }
        }

        this.menu.getAchievements().handle(opcode, info.key);
    }

    /**
     * Notifications are messages sent from the server that display only on the current
     * player's end. These can either be popups, or chatbox information.
     * @param opcode Tyhe type of the notification.
     * @param info Contains message, title, and colour information.
     */

    private handleNotification(opcode: Opcodes.Notification, info: NotificationPacket): void {
        switch (opcode) {
            case Opcodes.Notification.Text: {
                return this.input.chatHandler.add('WORLD', info.message, info.colour, true);
            }

            case Opcodes.Notification.Popup: {
                return this.menu.getNotification().show(info.title!, info.message, info.colour!);
            }
        }
    }

    /**
     * Packet that signals to an item instance that it has to start blinking.
     * The blinking is used to indicate that the item is about to despawn.
     * @param instance Instance of the item we are trying to start blinking process.
     */

    private handleBlink(instance: string): void {
        let item = this.entities.get<Item>(instance);

        item?.blink();
    }

    /**
     * The healing packet is called when the player heals their health
     * or mana. It is used to update the HUD and also display the healing
     * special effect.
     * @param info Contains the instance, type of healing (mana or health), and amount.
     */

    private handleHeal(info: HealPacket): void {
        let character = this.entities.get<Character>(info.instance);

        if (!character) return;

        switch (info.type) {
            case 'hitpoints': {
                this.info.create(Modules.Hits.Heal, info.amount, character.x, character.y);

                character.setEffect(Modules.Effects.Healing);
                break;
            }

            case 'mana': {
                this.info.create(Modules.Hits.Mana, info.amount, character.x, character.y);
                break;
            }
        }

        character.triggerHealthBar();
    }

    /**
     * Receives an experience packet from the server. This syncs up the client
     * with the player's latest information and also displays an appropriate info
     * depending on the type of experience (combat or skill).
     * @param opcode The type of experience we are working with.
     * @param info The amount of experience, level, previous/next experience required
     * for levelling up. The experience values are used to display to the player how
     * much experience they will require and calculate percentages.
     */

    private handleExperience(opcode: Opcodes.Experience, info: ExperiencePacket): void {
        let player = this.entities.get<Player>(info.instance);

        if (!player) return;

        let isPlayer = player.instance === this.game.player.instance;

        switch (opcode) {
            case Opcodes.Experience.Sync: {
                player.level = info.level!;
                break;
            }

            case Opcodes.Experience.Skill: {
                if (isPlayer)
                    this.info.create(
                        Modules.Hits.Profession,
                        info.amount!,
                        player.x,
                        player.y,
                        false,
                        info.skill,
                        true
                    );

                break;
            }
        }
    }

    /**
     * Receives signal from the server to despawn the player and
     * display the death scroll. This will get called for as long
     * as the player doesn't press the respawn button, regardless
     * of whether or not the player logs out and back in.
     */

    private handleDeath(): void {
        // Remove the minigame interfaces.
        this.game.minigame.reset();

        // Stops the player from performing actions.
        this.game.player.teleporting = true;

        // Set the player's sprite to the death animation sprite.
        this.game.player.setSprite(this.sprites.getDeath());

        // Set health and mana to 0
        this.game.player.setHitPoints(0);
        this.game.player.setMana(0);

        // Stop the music playing.
        this.audio.stopMusic();

        // Perform the death animation.
        this.game.player.animateDeath(() => {
            this.game.entities.unregisterPosition(this.game.player);

            this.game.player.despawn();

            this.app.body.classList.add('death');
        });
    }

    /**
     * Receives the new song to update the audio controller with.
     * @param newSong String of the new song.
     */

    private handleMusic(newSong?: string): void {
        this.audio.playMusic(newSong);
    }

    /**
     * Receives NPC interaction information. In the most general case, this is about
     * an NPC that is dispalying text bubbles to the player. Alternatively, this can
     * be an NPC that shows an UI element (e.g. bank, shop, etc). This may be moved
     * into a separate packet post-refactor.
     * @param opcode They type of interaction we are working with.
     * @param info Contains information about the NPC interaction.
     */

    private handleNPC(opcode: Opcodes.NPC, info: NPCPacket): void {
        let npc, soundEffect;

        switch (opcode) {
            case Opcodes.NPC.Talk: {
                npc = this.entities.get<NPC>(info.instance!);

                if (!npc) return;

                // Which sound effect to play depending on if conversation is over or not.
                soundEffect = info.text ? 'npc' : 'npc-end';

                this.audio.playSound(soundEffect, npc);

                this.game.player.disableAction = true;

                // Clear npc's bubbles once conversation is over.
                if (!info.text) return this.bubble.clear(npc.instance);

                // Create the bubble containing the text.
                this.bubble.create(npc.instance, info.text);
                this.bubble.setTo(npc.instance, npc.x, npc.y);

                break;
            }

            case Opcodes.NPC.Bank: {
                return this.menu.getBank().show(info.slots!);
            }

            case Opcodes.NPC.Enchant: {
                //this.menu.enchant.display();
                break;
            }
        }
    }

    /**
     * Restarts the game and reinitializes the player character during
     * the respawning process.
     * @param info Contains the grid x and y coordinates we are transporting
     * the player to following the respawn.
     */

    private handleRespawn(info: RespawnPacket): void {
        this.game.player.setGridPosition(info.x, info.y);

        this.camera.centreOn(this.game.player);

        this.game.player.animation = null;
        this.game.player.setSprite(this.game.sprites.get(this.game.player.getSpriteName()));
        this.game.player.idle();

        this.entities.addEntity(this.game.player);

        this.game.player.dead = false;
        this.game.player.teleporting = false;
    }

    /**
     * Enchant packet used to update the user interface.
     * @param opcode What type of action to perform on the user interface.
     * @param info Contains index and type of item.
     */

    private handleEnchant(opcode: Opcodes.Enchant, info: EnchantPacket): void {
        switch (opcode) {
            case Opcodes.Enchant.Select: {
                //this.menu.enchant.add(info.type!, info.index!);
                break;
            }

            case Opcodes.Enchant.Remove: {
                //this.menu.enchant.moveBack(info.type!, info.index);
                break;
            }
        }
    }

    /**
     * Unimplemented guild packet.
     */

    private handleGuild(opcode: Opcodes.Guild): void {
        log.debug(`Guild Opcode: ${opcode}`);
    }

    /**
     * Receives pointer information from the server. This can be a pointer at an
     * entity location, or a static pointer. This function will be updated soon.
     * @param opcode What type of pointer we are displaying.
     * @param info Information such as location and instance of the pointer.
     */

    private handlePointer(opcode: Opcodes.Pointer, info: PointerPacket): void {
        let entity;

        switch (opcode) {
            case Opcodes.Pointer.Entity: {
                entity = this.entities.get(info.instance);

                if (!entity) return;

                this.pointer.create(entity.instance, opcode);
                this.pointer.setToEntity(entity);

                break;
            }

            case Opcodes.Pointer.Location: {
                this.pointer.create(info.instance, opcode);
                this.pointer.setToPosition(
                    info.instance,
                    info.x! * this.map.tileSize,
                    info.y! * this.map.tileSize
                );

                break;
            }

            case Opcodes.Pointer.Relative: {
                this.pointer.create(info.instance, opcode);
                this.pointer.setRelative(info.instance, info.x!, info.y!);
                break;
            }

            case Opcodes.Pointer.Remove: {
                this.pointer.clean();
                break;
            }

            case Opcodes.Pointer.Button: {
                this.pointer.create(info.instance, opcode, info.button);
                break;
            }
        }
    }

    /**
     * Updates the pvp flag for our client. The actual PVP attacking is handled
     * server-sided. This just allows the client to target another player.
     * @param info Contains the instance and pvp status of an entity.
     */

    private handlePVP(info: PVPPacket): void {
        this.game.pvp = info.state;
    }

    /**
     * Updates the visual poison status of the player (changes the colour of the health bar).
     * @param type Type of poison we are applying, if -1 then we remove poison status.
     */

    private handlePoison(type: number): void {
        this.game.player.setPoison(type !== -1);
    }

    /**
     * Opens a store with the data from the server. Stores can only be opened
     * when there is data and the server validates that the player is next
     * to the store to prevent cheating.
     * @param opcode The type of action performed on the store.
     * @param info Contains information such as store key and items to update.
     */

    private handleStore(opcode: Opcodes.Store, info: StorePacket): void {
        switch (opcode) {
            case Opcodes.Store.Open: {
                return this.menu.getStore().show(info);
            }

            case Opcodes.Store.Update: {
                return this.menu.getStore().update(info);
            }

            case Opcodes.Store.Select: {
                return this.menu.getStore().move(info);
            }
        }
    }

    /**
     *
     * @param opcode
     * @param info
     */

    private handleOverlay(opcode: Opcodes.Overlay, info: OverlayPacket): void {
        switch (opcode) {
            case Opcodes.Overlay.Set: {
                this.overlays.update(info.image);
                this.renderer.updateDarkMask(info.colour);
                break;
            }

            case Opcodes.Overlay.Remove: {
                this.renderer.removeAllLights();
                this.overlays.update();
                break;
            }

            case Opcodes.Overlay.Lamp: {
                return this.renderer.addLight(info.light!);
            }
        }
    }

    /**
     * Handles camera packets such as locking the camera.
     * @param opcode The type of action we are performing with the camera.
     */

    private handleCamera(opcode: Opcodes.Camera): void {
        //
    }

    /**
     * Contains a bubble packet to display. Bubble packets may be used for
     * a specific entity (given the opcode) or may be assigned to a position
     * to mock an entity. The latter is generally done when the player
     * interacts with objects.
     * @param opcode The type of bubble we are displaying (entity or position).
     * @param info Contains information such as the text and position of the bubble.
     */

    private handleBubble(opcode: Opcodes.Bubble, info: BubblePacket): void {
        if (!info.text) return this.bubble.clear(info.instance);

        let entity = this.entities.get(info.instance);
        // Check validity of the entity only when the bubble is attached to an entity.
        if (opcode === Opcodes.Bubble.Entity && !entity) return;

        /**
         * This works as following: we create a position object if there is no entity found
         * and we are setting the bubble to a static position. We pass this parameter when
         * we create a blob so that we can mark it as static. We then determine whether
         * to use the position object below given that it exists or not (see the ternary below).
         */
        let position = entity
            ? undefined
            : {
                  x: info.x! * this.map.tileSize,
                  y: info.y! * this.map.tileSize
              };

        // Create the bubble and assign its position.
        this.bubble.create(info.instance, info.text, info.duration, position);
        this.bubble.setTo(
            info.instance,
            position ? position.x : entity.x,
            position ? position.y : entity.y
        );
    }

    /**
     * Updates the skills page with the data from the server.
     * @param info Contains the skill batch data or a specific skill data.
     */

    private handleSkill(opcode: Opcodes.Skill, info: SkillPacket): void {
        switch (opcode) {
            case Opcodes.Skill.Batch: {
                this.game.player.loadSkills((info as SerializedSkills).skills);
                break;
            }

            case Opcodes.Skill.Update: {
                this.game.player.setSkill(info as SkillData);
                break;
            }
        }

        this.game.menu.synchronize('profile');
    }

    /**
     * Contains an array of entities that we are updating the appearance
     * data of. This includes name colour, scale, and perhaps other things.
     * @param info Array containing the instance and appearance data.
     */

    private handleUpdate(info: EntityDisplayInfo[]): void {
        this.entities.cleanDisplayInfo();

        _.each(info, (update: EntityDisplayInfo) => {
            let entity = this.entities.get(update.instance);

            if (!entity) return;

            if (update.colour) entity.nameColour = update.colour;
            if (update.scale) entity.customScale = update.scale;
        });
    }

    /**
     * Minigame packets contain information about the kind of visuals to display
     * onto the screen. For example, the TeamWar minigame requires the countdown
     * to be displayed in the top of the screen during the lobby sequence, and
     * in the actual game to display the score for both teams. We use this packet
     * to signal to the game client what to display and when.
     * @param info Contains information about the minigame status.
     */

    private handleMinigame(opcode: Opcodes.Minigame, info: MinigamePacket): void {
        let { minigame, player } = this.game;

        minigame.type = opcode;
        minigame.started = !!info.started;

        if (info.countdown) minigame.countdown = info.countdown;

        switch (info.action) {
            // Game starting packet.
            case Opcodes.TeamWar.Score: {
                if (!isNaN(info.redTeamKills!) && !isNaN(info.blueTeamKills!))
                    minigame.setScore(info.redTeamKills!, info.blueTeamKills!);

                return minigame.setStatus('ingame');
            }

            // Entering lobby packets
            case Opcodes.TeamWar.End:
            case Opcodes.TeamWar.Lobby: {
                player.nameColour = '';
                return minigame.setStatus('lobby');
            }

            // Exiting the entire minigame
            case Opcodes.TeamWar.Exit: {
                return minigame.reset();
            }
        }
    }

    /**
     * Effects are special conditions that can be applied to a player or an entity.
     * When a player uses the run ability, we may want to display a special effect on
     * top of modifying their movement speed.
     * @param opcode The type of effect we are applying.
     * @param info Information about the entity we are applying the effect to.
     */

    private handleEffect(opcode: Opcodes.Effect, info: EffectPacket): void {
        let entity =
            info.instance === this.game.player.instance
                ? this.game.player
                : this.entities.get<Character>(info.instance);

        if (!entity) return;

        switch (opcode) {
            case Opcodes.Effect.Speed: {
                entity.movementSpeed = info.movementSpeed!;
                break;
            }

            case Opcodes.Effect.Stun: {
                entity.stunned = !!info.state;
                break;
            }

            case Opcodes.Effect.Freeze: {
                entity.setEffect(Modules.Effects.Freezing);
                break;
            }

            case Opcodes.Effect.Burn: {
                entity.setEffect(Modules.Effects.Burning);
                break;
            }
        }
    }

    /**
     * Handles incoming packets relating to the friends list. This is how
     * we update the client with the latest information about our friends.
     * @param opcode What type of update we are performing.
     * @param info Contains information about the packet we are handling.
     */

    private handleFriends(opcode: Opcodes.Friends, info: FriendsPacket): void {
        switch (opcode) {
            case Opcodes.Friends.List: {
                this.game.player.loadFriends(info.list!);
                break;
            }

<<<<<<< HEAD
            case Opcodes.Friends.Add: {
=======
            case Opcodes.Friends.Add:
                this.game.player.addFriend(info.username!, info.status!);
>>>>>>> d684fce6
                break;
            }

<<<<<<< HEAD
            case Opcodes.Friends.Remove: {
=======
            case Opcodes.Friends.Status:
                this.game.player.setFriendStatus(info.username!, info.status!);
>>>>>>> d684fce6
                break;
            }
        }

<<<<<<< HEAD
        this.menu.getFriends().handle(opcode, info.username);
=======
        this.menu.getFriends().handle(opcode, info.username!, info.status);
>>>>>>> d684fce6
    }

    /**
     * Compares the epoch between the last entity list update request and current
     * time. This is in order to prevent spams to the server and timeout.
     */

    private canRequestEntityList(): boolean {
        return Date.now() - this.lastEntityListRequest > 5000; // every 2 seconds
    }
}<|MERGE_RESOLUTION|>--- conflicted
+++ resolved
@@ -710,7 +710,7 @@
             }
         }
 
-        this.menu.getQuests().handle(opcode, info.key!);
+        this.menu.getQuests().handle(opcode, info.key);
     }
 
     /**
@@ -1282,30 +1282,18 @@
                 break;
             }
 
-<<<<<<< HEAD
             case Opcodes.Friends.Add: {
-=======
-            case Opcodes.Friends.Add:
                 this.game.player.addFriend(info.username!, info.status!);
->>>>>>> d684fce6
-                break;
-            }
-
-<<<<<<< HEAD
-            case Opcodes.Friends.Remove: {
-=======
-            case Opcodes.Friends.Status:
+                break;
+            }
+
+            case Opcodes.Friends.Status: {
                 this.game.player.setFriendStatus(info.username!, info.status!);
->>>>>>> d684fce6
-                break;
-            }
-        }
-
-<<<<<<< HEAD
-        this.menu.getFriends().handle(opcode, info.username);
-=======
-        this.menu.getFriends().handle(opcode, info.username!, info.status);
->>>>>>> d684fce6
+                break;
+            }
+        }
+
+        this.menu.getFriends().handle(opcode, info.username, info.status);
     }
 
     /**
