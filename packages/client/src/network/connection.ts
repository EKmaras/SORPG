import { AchievementPacket, PVPPacket } from './../../../common/types/messages/outgoing.d';
import _ from 'lodash-es';

import log from '../lib/log';

import type App from '../app';
import type Storage from '../utils/storage';
import type Overlays from '../renderer/overlays';
import type InfoController from '../controllers/info';
import type Game from '../game';
import type Map from '../map/map';
import type Camera from '../renderer/camera';
import type Renderer from '../renderer/renderer';
import type InputController from '../controllers/input';
import type Socket from './socket';
import type PointerController from '../controllers/pointer';
import type AudioController from '../controllers/audio';
import type EntitiesController from '../controllers/entities';
import type BubbleController from '../controllers/bubble';
import type MenuController from '../controllers/menu';
import type SpritesController from '../controllers/sprites';
import type Messages from './messages';
import type Entity from '../entity/entity';
import type Item from '../entity/objects/item';
import type NPC from '../entity/character/npc/npc';
import type Character from '../entity/character/character';
import type Player from '../entity/character/player/player';

import { inflate } from 'pako';
import { isMobile } from '../utils/detect';
import { PlayerData } from '@kaetram/common/types/player';
import { Packets, Opcodes, Modules } from '@kaetram/common/network';
import { SerializedSkills, SkillData } from '@kaetram/common/types/skills';
import { EquipmentData, SerializedEquipment } from '@kaetram/common/types/equipment';
import {
    AnimationPacket,
    BubblePacket,
    ChatPacket,
    CombatPacket,
    CommandPacket,
    ContainerPacket,
    EnchantPacket,
    EquipmentPacket,
    ExperiencePacket,
    HealPacket,
    MovementPacket,
    NotificationPacket,
    NPCPacket,
    OverlayPacket,
    PointerPacket,
    PointsPacket,
    QuestPacket,
    RespawnPacket,
    StorePacket,
    TeleportPacket,
    SkillPacket,
    MinigamePacket
} from '@kaetram/common/types/messages/outgoing';
import { EntityDisplayInfo } from '@kaetram/common/types/entity';

export default class Connection {
    /**
     * Keep all game objects as instances in this class
     * in order to cut down on length of code when trying
     * to access them.
     */

    private app: App;
    private overlays: Overlays;
    private info: InfoController;
    private map: Map;
    private camera: Camera;
    private renderer: Renderer;
    private input: InputController;
    private socket: Socket;
    private pointer: PointerController;
    private audio: AudioController;
    private entities: EntitiesController;
    private bubble: BubbleController;
    private menu: MenuController;
    private sprites: SpritesController;
    private messages: Messages;

    private lastEntityListRequest = Date.now();

    /**
     * Connection controller keeps track of all the incoming packets
     * and reroutes them to their specific function for organization purposes.
     */

    public constructor(private game: Game) {
        this.app = game.app;
        this.overlays = game.overlays;
        this.info = game.info;
        this.map = game.map;
        this.camera = game.camera;
        this.renderer = game.renderer;
        this.input = game.input;
        this.socket = game.socket;
        this.pointer = game.pointer;
        this.audio = game.audio;
        this.entities = game.entities;
        this.bubble = game.bubble;
        this.menu = game.menu;
        this.sprites = game.sprites;
        this.messages = this.socket.messages;

        this.messages.onHandshake(this.handleHandshake.bind(this));
        this.messages.onWelcome(this.handleWelcome.bind(this));
        this.messages.onMap(this.handleMap.bind(this));
        this.messages.onEquipment(this.handleEquipment.bind(this));
        this.messages.onSpawn(this.entities.create.bind(this.entities));
        this.messages.onEntityList(this.handleEntityList.bind(this));
        this.messages.onSync(this.handleSync.bind(this));
        this.messages.onMovement(this.handleMovement.bind(this));
        this.messages.onTeleport(this.handleTeleport.bind(this));
        this.messages.onDespawn(this.handleDespawn.bind(this));
        this.messages.onCombat(this.handleCombat.bind(this));
        this.messages.onAnimation(this.handleAnimation.bind(this));
        this.messages.onPoints(this.handlePoints.bind(this));
        this.messages.onNetwork(this.handleNetwork.bind(this));
        this.messages.onChat(this.handleChat.bind(this));
        this.messages.onCommand(this.handleCommand.bind(this));
        this.messages.onContainer(this.handleContainer.bind(this));
        this.messages.onAbility(this.handleAbility.bind(this));
        this.messages.onQuest(this.handleQuest.bind(this));
        this.messages.onAchievement(this.handleAchievement.bind(this));
        this.messages.onNotification(this.handleNotification.bind(this));
        this.messages.onBlink(this.handleBlink.bind(this));
        this.messages.onHeal(this.handleHeal.bind(this));
        this.messages.onExperience(this.handleExperience.bind(this));
        this.messages.onDeath(this.handleDeath.bind(this));
        this.messages.onMusic(this.handleMusic.bind(this));
        this.messages.onNPC(this.handleNPC.bind(this));
        this.messages.onRespawn(this.handleRespawn.bind(this));
        this.messages.onEnchant(this.handleEnchant.bind(this));
        this.messages.onGuild(this.handleGuild.bind(this));
        this.messages.onPointer(this.handlePointer.bind(this));
        this.messages.onPVP(this.handlePVP.bind(this));
        this.messages.onPoison(this.handlePoison.bind(this));
        this.messages.onStore(this.handleStore.bind(this));
        this.messages.onOverlay(this.handleOverlay.bind(this));
        this.messages.onCamera(this.handleCamera.bind(this));
        this.messages.onBubble(this.handleBubble.bind(this));
        this.messages.onSkill(this.handleSkill.bind(this));
        this.messages.onUpdate(this.handleUpdate.bind(this));
        this.messages.onMinigame(this.handleMinigame.bind(this));
    }

    /**
     * Handles the handshake packet from the server. The handshake signals
     * to the client that the connection is now established and the client
     * must send the login packet (guest, registering, or login).
     */

    private handleHandshake(): void {
        this.app.updateLoader('Connecting to server');

        // Guest login doesn't require any credentials, send the packet right away.
        if (this.app.isGuest())
            return this.socket.send(Packets.Login, { opcode: Opcodes.Login.Guest });

        let username = this.app.getUsername(),
            password = this.app.getPassword(),
            email = this.app.getEmail();

        // Send register packet if the user is registering.
        if (this.app.isRegistering())
            return this.socket.send(Packets.Login, {
                opcode: Opcodes.Login.Register,
                username,
                password,
                email
            });

        // Send login packet if the user is logging in.
        this.socket.send(Packets.Login, {
            opcode: Opcodes.Login.Login,
            username,
            password
        });
    }

    /**
     * Receives the serialized player data from the server
     * and begins loading the game instance of the player.
     * @param data Serialized player data object.
     */

    private handleWelcome(data: PlayerData): void {
        this.game.player.load(data);

        this.game.start();
        this.game.postLoad();
    }

    /**
     * Receives the compressed map data from the server. Due to the size of
     * the map data, we must compress when sending and decompress on the client's
     * end. We ensure that this map region is saved in the client to prevent
     * relying on the client always pulling map data.
     * @param info Compressed region data of the map.
     */

    private handleMap(info: string): void {
        let bufferData = window
                .atob(info)
                // eslint-disable-next-line unicorn/prefer-spread
                .split('')
                // eslint-disable-next-line unicorn/prefer-code-point
                .map((char) => char.charCodeAt(0)),
            inflatedString = inflate(new Uint8Array(bufferData), { to: 'string' }),
            region = JSON.parse(inflatedString);

        this.map.loadRegions(region);

        // Used if the client uses low-power mode, forces redrawing of trees.
        this.renderer.forceRendering = true;

        // Update the animated tiles when we receive new map data.
        this.renderer.updateAnimatedTiles();
    }

    /**
     * Receives the equipment packet from the server. When we receive batch
     * data from the server we update every equipment slot with the new data.
     * A single equipment is accompanied by a type and serialized slot info.
     * @param opcode Type of equipment packet we are working with.
     * @param info Data containing equipment(s) information.
     */

    private handleEquipment(opcode: Opcodes.Equipment, info: EquipmentPacket): void {
        switch (opcode) {
            case Opcodes.Equipment.Batch:
                _.each((info.data as SerializedEquipment).equipments, (equipment: EquipmentData) =>
                    this.game.player.equip(equipment)
                );
                break;

            case Opcodes.Equipment.Equip:
                this.game.player.equip(info.data as EquipmentData);
                break;

            case Opcodes.Equipment.Unequip:
                this.game.player.unequip(info.type!);
                break;
        }

        this.game.player.sync();
    }

    /**
     * Compares the list of entities from the server and removes any enities that are spawned
     * but no longer contained within the region. This occurs when the player goes from one
     * region to another, and we are queueing up entities for depsawn.
     * @param entities A list of strings that contains the instances of the entities in the region.
     */

    private handleEntityList(entities: string[]): void {
        let ids = _.map(this.entities.getAll(), 'instance'),
            known = _.intersection(ids, entities),
            newIds = _.difference(entities, known);

        // Prepare the entities ready for despawning.
        this.entities.decrepit = _.reject(
            this.entities.getAll(),
            (entity) =>
                _.includes(known, entity.instance) || entity.instance === this.game.player.instance
        );

        // Clear the entities in the decrepit queue.
        this.entities.clean();

        // Send the new id list request to the server.
        this.socket.send(Packets.Who, newIds);
    }

    /**
     * Handles the synchronization packet from the server. Synchronization
     * is used when the player entity undergoes a change and that is
     * relayed to the nearby players (level change, equipment change, etc.).
     * @param data Player data object containing new information about the player entity.
     */

    private handleSync(data: PlayerData): void {
        let player = this.entities.get<Player>(data.instance);

        // Invalid instance, player not found/not spawned.
        if (!player || player.teleporting || player.dead || !player.ready) return;

        player.load(data, true);

        player.setSprite(this.game.sprites.get(player.getSpriteName()));
    }

    /**
     * Handles the movement packets. These can either be request to move to a position,
     * a follow request, or a forcibly (optional) stop request. Freeze and stunned states
     * also get sent alongside the movement packets.
     * @param opcode The type of movement we are dealing with.
     * @param info Information such as instance and coordinates of the entity that is moving.
     */

    private handleMovement(opcode: Opcodes.Movement, info: MovementPacket): void {
        let entity = this.entities.get<Character>(info.instance),
            target: Entity;

        /**
         * We are receiving movement for an entity that doesn't exist,
         * we need to request an entity list update to the server.
         */
        if (!entity) {
            // Ensures packets are not spammed to the server.
            if (!this.canRequestEntityList()) return;

            // Update the last entity list request time.
            this.lastEntityListRequest = Date.now();

            // Request an entity list update from the server.
            return this.socket.send(Packets.List);
        }

        switch (opcode) {
            case Opcodes.Movement.Move:
                if (info.forced) entity.stop(true);

                entity.go(info.x!, info.y!);
                break;

            case Opcodes.Movement.Follow:
                target = this.entities.get<Character>(info.target!);

                if (target) {
                    // Prevent following a target after we've clicked off of it.
                    if (
                        entity.instance === this.game.player.instance &&
                        !this.game.player.hasTarget() &&
                        !info.forced
                    )
                        return;

                    entity.follow(target);
                }

                break;

            case Opcodes.Movement.Stop:
                if (info.forced) entity.stop(true);
                break;

            case Opcodes.Movement.Freeze:
                if (info.state) entity.stop(false);

                entity.frozen = !!info.state;
                break;

            case Opcodes.Movement.Stunned:
                if (info.state) entity.stop(false);

                entity.stunned = !!info.state;
                break;
        }
    }

    /**
     * Handler for the teleportation packet. Used when a player entity
     * teleports to a new location.
     * @param info Instance of the entity, x and y coordinates, and whether to animate.
     */

    private handleTeleport(info: TeleportPacket): void {
        let player = this.entities.get<Player>(info.instance);

        if (!player) return;

        this.input.selectedCellVisible = false;

        // If the player is the same as our main player.
        let currentPlayer = player.instance === this.game.player.instance;

        // Stop and freeze the player until teleprtation is complete.
        player.stop(true);
        player.frozen = true;

        // Clears all bubbles when our main player teleports.
        if (currentPlayer) this.bubble.clean();
        else this.bubble.clear(player.instance); // Clears bubble of teleporting player.

        // No animation, skip straight to teleporting.
        if (!info.withAnimation) return this.game.teleport(player, info.x!, info.y!);

        // Copy the player's sprite temporarily.
        let playerSprite = player.sprite;

        // Prevent rendering of the sword.
        player.teleporting = true;

        // Set the player's sprite to the death animation sprite.
        player.setSprite(this.sprites.getDeath());

        player.animateDeath(() => {
            this.game.teleport(player, info.x!, info.y!);

            // Reset the animation.
            player.animation = null;

            // Restore the player's sprite.
            player.setSprite(playerSprite);
            player.idle();
        }, 160);
    }

    /**
     * Handler for when we want to despawn an entity.
     * @param instance Instance of the entity we are removing.
     */

    private handleDespawn(instance: string): void {
        let entity = this.entities.get<Character>(instance);

        // Could not find the entity.
        if (!entity) return;

        // Handle item despawn separately here.
        if (entity.isItem()) return this.entities.removeItem(entity);

        // Handle chest and animations here.
        if (entity.isChest()) return this.entities.removeChest(entity);

        // Handle npc despawn here.
        if (entity.isNPC()) return this.entities.removeNPC(entity);

        // Despawn the entity.
        entity.despawn();

        // Removes bubbles from the entity.
        this.bubble.clear(entity.instance);

        // Clears our client's target.
        if (this.game.player.hasTarget(entity)) this.game.player.removeTarget();

        // Plays a random kill sound.
        this.audio.playKillSound(entity);

        // Certain entities will have a special death animation, otherwise we use default.
        if (!entity.sprite.hasDeathAnimation) entity.setSprite(this.sprites.getDeath());

        // Animate the entity's death.
        entity.animateDeath(() => this.entities.removeEntity(entity));
    }

    /**
     * Combat packet handler. Primarily deals with displaying hit damages
     * and creating infos on the screen.
     * @param opcode Type of combat packet we're dealing with.
     * @param info Contains attacker, target, and damage information.
     */

    private handleCombat(opcode: Opcodes.Combat, info: CombatPacket): void {
        let attacker = this.entities.get<Character>(info.instance),
            target = this.entities.get<Character>(info.target);

        // Could not find the attacker or target.
        if (!attacker || !target) return;

        if (opcode !== Opcodes.Combat.Hit) return;

        // Check if our client's player is the target or the attacker.
        let currentPlayerTarget = target.instance === this.game.player.instance,
            currentPlayerAttacker = attacker.instance === this.game.player.instance;

        // Set the terror effect onto the target.
        if (info.hit.terror) target.terror = true;

        // Perform the critical effect onto the target.
        if (info.hit.type === Modules.Hits.Critical) target.critical = true;

        // Perform the attack animation if the damage type isn't from AOE or poison.
        if (!info.hit.aoe && !info.hit.poison) {
            attacker.lookAt(target);
            attacker.performAction(attacker.orientation, Modules.Actions.Attack);
        }

        // If the game client player is the attacker, we play the hit sound effect.
        if (currentPlayerAttacker && info.hit.damage > 0) this.audio.playHitSound(target);

        // Play the hurt sound effect if the client player is the target.
        if (currentPlayerTarget && info.hit.damage > 0) this.audio.playSound('hurt');

        // Create the hit info to be displayed above the entity.
        this.info.create(info.hit.type, info.hit.damage, target.x, target.y, currentPlayerTarget);

        // Flash the target character when a hit occurs.
        if (target.hurtSprite) target.toggleHurt();

        // Show the health bar for both entities.
        attacker.triggerHealthBar();
        target.triggerHealthBar();
    }

    /**
     * Animates a character based on the provided instance.
     * @param info Contains instance and what animation to perform.
     */

    private handleAnimation(info: AnimationPacket): void {
        let character = this.entities.get<Character>(info.instance);

        if (!character) return;

        character.performAction(character.orientation, info.action);
    }

    /**
     * Handles the points packet. Used when a player is being hit
     * or heals their hit points or mana.
     * @param info Contains the player instance, hit points, and mana.
     */

    private handlePoints(info: PointsPacket): void {
        let character = this.entities.get<Player>(info.instance);

        if (!character) return;

        if (info.mana) character.setMana(info.mana, info.maxMana);

        if (info.hitPoints) {
            character.setHitPoints(info.hitPoints, info.maxHitPoints);
            this.input.hud.updateCallback?.(info.instance, info.hitPoints);
        }
    }

    /**
     * Handler for the network packet. These are debugging methods such
     * as latency tests that may be implemented in the future.
     */

    private handleNetwork(): void {
        // Send a resposne to the ping back.
        this.socket.send(Packets.Network, [Opcodes.Network.Pong]);
    }

    /**
     * Chat packets can either be static or instance based. Those that are static
     * are generally used for global messaging system, whereas the instance-based
     * ones are for nearby players where we want to display a bubble.
     * @param info Info contains source, message, colour, and whether
     * or not to display a bubble. Instance is optional but may be contained
     * when a player sends a chat.
     */

    private handleChat(info: ChatPacket): void {
        // Messages with source are static, we add them directly to the chatbox.
        if (info.source)
            return this.input.chatHandler.add(info.source, info.message, info.colour, true);

        let entity = this.entities.get<Character>(info.instance!);

        if (!entity) return;

        // Add to the chatbox, if global, we prefix it to the entity's name.
        this.input.chatHandler.add(entity.name, info.message, info.colour);

        // Draw bubble and play audio.
        if (info.withBubble) {
            this.bubble.create(info.instance!, info.message);
            this.bubble.setTo(info.instance!, entity.x, entity.y);

            this.audio.playSound('npctalk', entity);
        }
    }

    /**
     * Hardcoded administrative commands built into the client. When a player
     * types a special command, the server checks against the player's rights
     * before sending this packet. These are merely debugging/graphical tests.
     * @param info Packet contains the command string.
     */

    private handleCommand(info: CommandPacket): void {
        switch (info.command) {
            case 'debug':
                this.renderer.debugging = !this.renderer.debugging;
                return;

            case 'toggleheal':
                this.game.player.healing = true;
                break;

            case 'toggleterror':
                this.game.player.terror = true;
                break;
        }
    }

    /**
     * Receives container information (bank or inventory for now) and updates it.
     * @param opcode What type of container action we are working with.
     * @param info Contains array of serialized slots, a single slot, and type of container.
     */

    private handleContainer(opcode: Opcodes.Container, info: ContainerPacket): void {
        let container =
            info.type === Modules.ContainerType.Inventory
                ? this.menu.getInventory()
                : this.menu.getBank();

        switch (opcode) {
            case Opcodes.Container.Batch:
                return container.batch(info.data!.slots);

            case Opcodes.Container.Add:
                container.add(info.slot!);
                break;

            case Opcodes.Container.Remove:
                container.remove(info.slot!);
                break;
        }

        // Synchronizes all the open menus that have containers.
        this.menu.synchronize();
    }

    /**
     * Unhandled function. This will be used when player
     * special abilities are finally implemented.
     */

    private handleAbility(): void {
        log.debug('Unhandled ability packet.');
    }

    /**
     * Quest packets are sent when the player logs in and performs
     * the initial loading in a batch. This contains every quest along with the
     * key, name, description, and stage. This packet may also receive individual
     * quest information that updates the stage. Since the quests are already loaded
     * the individual quest data only contains key, stage, and max stage.
     * @param opcode What type of quest action we are working with.
     * @param info Contains quest batch data or individual quest data.
     */

    private handleQuest(opcode: Opcodes.Quest, info: QuestPacket): void {
        switch (opcode) {
            case Opcodes.Quest.Batch:
                this.game.player.loadQuests(info.quests!);
                break;

            case Opcodes.Quest.Progress:
                this.game.player.setQuest(info.key!, info.stage!, info.subStage!);
                break;
        }

        this.menu.synchronize();
    }

    /**
     * Packet received from the server containing information about the achievements. When
     * we receive batch data, we relay that to the client. When we receive individual data,
     * we only update the achievement associated with the provided key. After either of the
     * aforementioned occurs, we synchronize the menu.
     * @param opcode What type of action we're taking.
     * @param info Contains individual achievement data or batch data.
     */

    private handleAchievement(opcode: Opcodes.Achievement, info: AchievementPacket): void {
        switch (opcode) {
            case Opcodes.Achievement.Batch:
                this.game.player.loadAchievements(info.achievements!);
                break;

            case Opcodes.Achievement.Progress:
                this.game.player.setAchievement(info.key!, info.stage!, info.name!);
                break;
        }

        this.menu.synchronize();
    }

    /**
     * Notifications are messages sent from the server that display only on the current
     * player's end. These can either be popups, or chatbox information.
     * @param opcode Tyhe type of the notification.
     * @param info Contains message, title, and colour information.
     */

    private handleNotification(opcode: Opcodes.Notification, info: NotificationPacket): void {
        switch (opcode) {
            case Opcodes.Notification.Text:
                return this.input.chatHandler.add('WORLD', info.message, info.colour, true);

            case Opcodes.Notification.Popup:
                return this.menu.getNotification().show(info.title!, info.message, info.colour!);
        }
    }

    /**
     * Packet that signals to an item instance that it has to start blinking.
     * The blinking is used to indicate that the item is about to despawn.
     * @param instance Instance of the item we are trying to start blinking process.
     */

    private handleBlink(instance: string): void {
        let item = this.entities.get<Item>(instance);

        item?.blink();
    }

    /**
     * The healing packet is called when the player heals their health
     * or mana. It is used to update the HUD and also display the healing
     * special effect.
     * @param info Contains the instance, type of healing (mana or health), and amount.
     */

    private handleHeal(info: HealPacket): void {
        let character = this.entities.get<Character>(info.instance!);

        if (!character) return;

        switch (info.type) {
            case 'hitpoints':
                this.info.create(Modules.Hits.Heal, info.amount, character.x, character.y);

                this.game.player.healing = true;
                break;

            case 'mana':
                this.info.create(Modules.Hits.Mana, info.amount, character.x, character.y);
                break;
        }

        character.triggerHealthBar();
    }

    /**
     * Receives an experience packet from the server. This syncs up the client
     * with the player's latest information and also displays an appropriate info
     * depending on the type of experience (combat or skill).
     * @param opcode The type of experience we are working with.
     * @param info The amount of experience, level, previous/next experience required
     * for levelling up. The experience values are used to display to the player how
     * much experience they will require and calculate percentages.
     */

    private handleExperience(opcode: Opcodes.Experience, info: ExperiencePacket): void {
        let player = this.entities.get<Player>(info.instance);

        if (!player) return;

        let isPlayer = player.instance === this.game.player.instance;

        switch (opcode) {
            case Opcodes.Experience.Combat: {
                /**
                 * We only receive level information about other entities.
                 */
                if (player.level !== info.level) {
                    player.level = info.level!;
                    this.info.create(Modules.Hits.LevelUp, 0, player.x, player.y);
                }

                /**
                 * When we receive experience information about our own player
                 * we update the experience bar and create an info.
                 */

                if (isPlayer) {
                    this.game.player.setExperience(
                        info.experience!,
                        info.nextExperience!,
                        info.prevExperience!
                    );

                    this.info.create(Modules.Hits.Experience, info.amount, player.x, player.y);
                }

                //this.menu.profile.update();

                break;
            }

            case Opcodes.Experience.Skill:
                if (isPlayer)
                    this.info.create(Modules.Hits.Profession, info.amount, player.x, player.y);

                break;
        }
    }

    /**
     * Receives signal from the server to despawn the player and
     * display the death scroll. This will get called for as long
     * as the player doesn't press the respawn button, regardless
     * of whether or not the player logs out and back in.
     */

    private handleDeath(): void {
<<<<<<< HEAD
        this.game.minigame.reset();

        this.game.player.teleporting = true;

        // Set the player's sprite to the death animation sprite.
        this.game.player.setSprite(this.sprites.getDeath());
=======
        this.audio.stopMusic();
>>>>>>> f3657443

        // Perform the death animation.
        this.game.player.animateDeath(() => {
            this.game.entities.unregisterPosition(this.game.player);

            this.audio.stop();

            this.game.player.despawn();

            this.app.body.classList.add('death');
        });
    }

    /**
     * Receives the new song to update the audio controller with.
     * @param newSong String of the new song.
     */

    private handleMusic(newSong?: string): void {
        this.audio.playMusic(newSong);
    }

    /**
     * Receives NPC interaction information. In the most general case, this is about
     * an NPC that is dispalying text bubbles to the player. Alternatively, this can
     * be an NPC that shows an UI element (e.g. bank, shop, etc). This may be moved
     * into a separate packet post-refactor.
     * @param opcode They type of interaction we are working with.
     * @param info Contains information about the NPC interaction.
     */

    private handleNPC(opcode: Opcodes.NPC, info: NPCPacket): void {
        let npc, soundEffect;

        switch (opcode) {
            case Opcodes.NPC.Talk:
                npc = this.entities.get<NPC>(info.instance!);

                if (!npc) return;

                // Which sound effect to play depending on if conversation is over or not.
                soundEffect = info.text ? 'npc' : 'npc-end';

                this.audio.playSound(soundEffect, npc);

                this.game.player.disableAction = true;

                // Clear npc's bubbles once conversation is over.
                if (!info.text) return this.bubble.clear(npc.instance);

                // Create the bubble containing the text.
                this.bubble.create(npc.instance, info.text!);
                this.bubble.setTo(npc.instance, npc.x, npc.y);

                break;

            case Opcodes.NPC.Bank:
                return this.menu.getBank().show(info.slots!);

            case Opcodes.NPC.Enchant:
                //this.menu.enchant.display();
                break;
        }
    }

    /**
     * Restarts the game and reinitializes the player character during
     * the respawning process.
     * @param info Contains the grid x and y coordinates we are transporting
     * the player to following the respawn.
     */

    private handleRespawn(info: RespawnPacket): void {
        this.game.player.setGridPosition(info.x, info.y);

        this.camera.centreOn(this.game.player);

        this.game.player.animation = null;
        this.game.player.setSprite(this.game.sprites.get(this.game.player.getSpriteName()));
        this.game.player.idle();

        this.entities.addEntity(this.game.player);

        this.game.player.dead = false;
        this.game.player.teleporting = false;
    }

    /**
     * Enchant packet used to update the user interface.
     * @param opcode What type of action to perform on the user interface.
     * @param info Contains index and type of item.
     */

    private handleEnchant(opcode: Opcodes.Enchant, info: EnchantPacket): void {
        switch (opcode) {
            case Opcodes.Enchant.Select:
                //this.menu.enchant.add(info.type!, info.index!);
                break;

            case Opcodes.Enchant.Remove:
                //this.menu.enchant.moveBack(info.type!, info.index);
                break;
        }
    }

    /**
     * Unimplemented guild packet.
     */

    private handleGuild(opcode: Opcodes.Guild): void {
        log.debug(`Guild Opcode: ${opcode}`);
    }

    /**
     * Receives pointer information from the server. This can be a pointer at an
     * entity location, or a static pointer. This function will be updated soon.
     * @param opcode What type of pointer we are displaying.
     * @param info Information such as location and instance of the pointer.
     */

    private handlePointer(opcode: Opcodes.Pointer, info: PointerPacket): void {
        let entity;

        switch (opcode) {
            case Opcodes.Pointer.Entity:
                entity = this.entities.get(info.instance!);

                if (!entity) return;

                this.pointer.create(entity.instance, opcode);
                this.pointer.setToEntity(entity);

                break;

            case Opcodes.Pointer.Location:
                this.pointer.create(info.instance, opcode);
                this.pointer.setToPosition(info.instance, info.x! * 16, info.y! * 16);

                break;

            case Opcodes.Pointer.Relative:
                this.pointer.create(info.instance, opcode);
                this.pointer.setRelative(info.instance, info.x!, info.y!);
                break;

            case Opcodes.Pointer.Remove:
                this.pointer.clean();
                break;

            case Opcodes.Pointer.Button:
                this.pointer.create(info.instance!, opcode, info.button!);
                break;
        }
    }

    /**
     * Updates the pvp flag for our client. The actual PVP attacking is handled
     * server-sided. This just allows the client to target another player.
     * @param info Contains the instance and pvp status of an entity.
     */

    private handlePVP(info: PVPPacket): void {
        this.game.pvp = info.state;
    }

    /**
     * Updates the visual poison status of the player (changes the colour of the health bar).
     * @param type Type of poison we are applying, if -1 then we remove poison status.
     */

    private handlePoison(type: number): void {
        this.game.player.setPoison(type !== -1);
    }

    /**
     * Opens a store with the data from the server. Stores can only be opened
     * when there is data and the server validates that the player is next
     * to the store to prevent cheating.
     * @param opcode The type of action performed on the store.
     * @param info Contains information such as store key and items to update.
     */

    private handleStore(opcode: Opcodes.Store, info: StorePacket): void {
        switch (opcode) {
            case Opcodes.Store.Open:
                return this.menu.getStore().show(info);

            case Opcodes.Store.Update:
                return this.menu.getStore().update(info);

            case Opcodes.Store.Select:
                return this.menu.getStore().move(info);
        }
    }

    /**
     *
     * @param opcode
     * @param info
     */

    private handleOverlay(opcode: Opcodes.Overlay, info: OverlayPacket): void {
        switch (opcode) {
            case Opcodes.Overlay.Set:
                this.overlays.update(info.image);
                this.renderer.updateDarkMask(info.colour);
                break;

            case Opcodes.Overlay.Remove:
                this.renderer.removeAllLights();
                this.overlays.update();
                break;

            case Opcodes.Overlay.Lamp:
                return this.renderer.addLight(info.light!);
        }
    }

    /**
     * Handles camera packets such as locking the camera.
     * @param opcode The type of action we are performing with the camera.
     */

    private handleCamera(opcode: Opcodes.Camera): void {
        //
    }

    /**
     *
     * @param info
     */

    private handleBubble(info: BubblePacket): void {
        if (!info.text) return this.bubble.clear(info.instance);

        let entity = this.entities.get(info.instance);

        if (!entity) return;

        this.bubble.create(info.instance, info.text, info.duration);
        this.bubble.setTo(info.instance, entity.x, entity.y);
    }

    /**
     * Updates the skills page with the data from the server.
     * @param info Contains the skill batch data or a specific skill data.
     */

    private handleSkill(opcode: Opcodes.Skill, info: SkillPacket): void {
        switch (opcode) {
            case Opcodes.Skill.Batch:
                this.game.player.loadSkills((info as SerializedSkills).skills);
                break;

            case Opcodes.Skill.Update:
                this.game.player.setSkill(info as SkillData);
                break;
        }

        this.game.menu.synchronize();
    }

    /**
     * Contains an array of entities that we are updating the appearance
     * data of. This includes name colour, scale, and perhaps other things.
     * @param info Array containing the instance and appearance data.
     */

    private handleUpdate(info: EntityDisplayInfo[]): void {
        this.entities.cleanDisplayInfo();

        _.each(info, (update: EntityDisplayInfo) => {
            let entity = this.entities.get(update.instance);

            if (!entity) return;

            if (update.colour) entity.nameColour = update.colour;
            if (update.scale) entity.customScale = update.scale;
        });
    }

    /**
     * Minigame packets contain information about the kind of visuals to display
     * onto the screen. For example, the TeamWar minigame requires the countdown
     * to be displayed in the top of the screen during the lobby sequence, and
     * in the actual game to display the score for both teams. We use this packet
     * to signal to the game client what to display and when.
     * @param info Contains information about the minigame status.
     */

    private handleMinigame(opcode: Opcodes.Minigame, info: MinigamePacket): void {
        let { minigame, player } = this.game;

        minigame.type = opcode;
        minigame.started = !!info.started;

        if (info.countdown) minigame.countdown = info.countdown;

        switch (info.action) {
            // Game starting packet.
            case Opcodes.TeamWar.Score:
                if (!isNaN(info.redTeamKills!) && !isNaN(info.blueTeamKills!))
                    minigame.setScore(info.redTeamKills!, info.blueTeamKills!);

                return minigame.setStatus('ingame');

            // Entering lobby packets
            case Opcodes.TeamWar.End:
            case Opcodes.TeamWar.Lobby:
                player.nameColour = '';
                return minigame.setStatus('lobby');

            // Exiting the entire minigame
            case Opcodes.TeamWar.Exit:
                return minigame.reset();
        }
    }

    /**
     * Compares the epoch between the last entity list update request and current
     * time. This is in order to prevent spams to the server and timeout.
     */

    private canRequestEntityList(): boolean {
        return Date.now() - this.lastEntityListRequest > 2000; // every 2 seconds
    }
}<|MERGE_RESOLUTION|>--- conflicted
+++ resolved
@@ -797,16 +797,14 @@
      */
 
     private handleDeath(): void {
-<<<<<<< HEAD
         this.game.minigame.reset();
 
         this.game.player.teleporting = true;
 
         // Set the player's sprite to the death animation sprite.
         this.game.player.setSprite(this.sprites.getDeath());
-=======
+      
         this.audio.stopMusic();
->>>>>>> f3657443
 
         // Perform the death animation.
         this.game.player.animateDeath(() => {
