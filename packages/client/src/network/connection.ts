--- conflicted
+++ resolved
@@ -1,33 +1,34 @@
 import _ from 'lodash-es';
-import { Modules, Opcodes, Packets } from '@kaetram/common/network';
 import { inflate } from 'pako';
+import { Packets, Opcodes, Modules } from '@kaetram/common/network';
 
 import log from '../lib/log';
 
 import type App from '../app';
-import type AudioController from '../controllers/audio';
-import type BubbleController from '../controllers/bubble';
-import type EntitiesController from '../controllers/entities';
+import type Overlays from '../renderer/overlays';
 import type InfoController from '../controllers/info';
-import type InputController from '../controllers/input';
-import type MenuController from '../controllers/menu';
-import type PointerController from '../controllers/pointer';
-import type SpritesController from '../controllers/sprites';
-import type Character from '../entity/character/character';
-import type NPC from '../entity/character/npc/npc';
-import type Player from '../entity/character/player/player';
-import type Entity from '../entity/entity';
-import type Item from '../entity/objects/item';
 import type Game from '../game';
 import type Map from '../map/map';
 import type Camera from '../renderer/camera';
-import type Overlays from '../renderer/overlays';
 import type Renderer from '../renderer/renderer';
+import type InputController from '../controllers/input';
+import type Socket from './socket';
+import type PointerController from '../controllers/pointer';
+import type AudioController from '../controllers/audio';
+import type EntitiesController from '../controllers/entities';
+import type BubbleController from '../controllers/bubble';
+import type MenuController from '../controllers/menu';
+import type SpritesController from '../controllers/sprites';
 import type Messages from './messages';
-import type Socket from './socket';
-import type { AbilityData, SerializedAbility } from '@kaetram/common/types/ability';
-import type { EntityDisplayInfo } from '@kaetram/common/types/entity';
+import type Entity from '../entity/entity';
+import type Item from '../entity/objects/item';
+import type NPC from '../entity/character/npc/npc';
+import type Character from '../entity/character/character';
+import type Player from '../entity/character/player/player';
+import type { PlayerData } from '@kaetram/common/types/player';
+import type { SerializedSkills, SkillData } from '@kaetram/common/types/skills';
 import type { EquipmentData, SerializedEquipment } from '@kaetram/common/types/equipment';
+import type { SerializedAbility, AbilityData } from '@kaetram/common/types/ability';
 import type {
     AbilityPacket,
     AchievementPacket,
@@ -38,13 +39,10 @@
     CommandPacket,
     ContainerPacket,
     DespawnPacket,
-    EffectPacket,
     EnchantPacket,
     EquipmentPacket,
     ExperiencePacket,
-    FriendsPacket,
     HealPacket,
-    MinigamePacket,
     MovementPacket,
     NotificationPacket,
     NPCPacket,
@@ -54,12 +52,14 @@
     PVPPacket,
     QuestPacket,
     RespawnPacket,
+    StorePacket,
+    TeleportPacket,
     SkillPacket,
-    StorePacket,
-    TeleportPacket
+    MinigamePacket,
+    EffectPacket,
+    FriendsPacket
 } from '@kaetram/common/types/messages/outgoing';
-import type { PlayerData } from '@kaetram/common/types/player';
-import type { SerializedSkills, SkillData } from '@kaetram/common/types/skills';
+import type { EntityDisplayInfo } from '@kaetram/common/types/entity';
 
 export default class Connection {
     /**
@@ -729,29 +729,24 @@
                 break;
             }
 
-<<<<<<< HEAD
             case Opcodes.Achievement.Progress: {
-                this.game.player.setAchievement(info.key!, info.stage!, info.name!);
-=======
-            case Opcodes.Achievement.Progress:
                 this.game.player.setAchievement(
                     info.key!,
                     info.stage!,
                     info.name!,
                     info.description!
                 );
->>>>>>> 4819b503
-                break;
-            }
-        }
-
-        this.menu.getAchievements().handle(opcode, info.key!);
+                break;
+            }
+        }
+
+        this.menu.getAchievements().handle(opcode, info.key);
     }
 
     /**
      * Notifications are messages sent from the server that display only on the current
      * player's end. These can either be popups, or chatbox information.
-     * @param opcode Tyhe type of the notification.
+     * @param opcode The type of the notification.
      * @param info Contains message, title, and colour information.
      */
 
