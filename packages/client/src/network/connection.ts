import { Modules, Opcodes, Packets } from '@kaetram/common/network';
import _ from 'lodash-es';
import { inflate } from 'pako';

import log from '../lib/log';

import type { AbilityData, SerializedAbility } from '@kaetram/common/types/ability';
import type { EntityDisplayInfo } from '@kaetram/common/types/entity';
import type { EquipmentData, SerializedEquipment } from '@kaetram/common/types/equipment';
import type {
    AbilityPacket,
    AchievementPacket,
    AnimationPacket,
    BubblePacket,
    ChatPacket,
    CombatPacket,
    CommandPacket,
    ContainerPacket,
    DespawnPacket,
    EffectPacket,
    EnchantPacket,
    EquipmentPacket,
    ExperiencePacket,
    HealPacket,
    MinigamePacket,
    MovementPacket,
    NotificationPacket,
    NPCPacket,
    OverlayPacket,
    PointerPacket,
    PointsPacket,
    PVPPacket,
    QuestPacket,
    RespawnPacket,
    SkillPacket,
<<<<<<< HEAD
    MinigamePacket,
    EffectPacket,
    FriendsPacket
=======
    StorePacket,
    TeleportPacket
>>>>>>> 83a1d241
} from '@kaetram/common/types/messages/outgoing';
import type { PlayerData } from '@kaetram/common/types/player';
import type { SerializedSkills, SkillData } from '@kaetram/common/types/skills';
import type App from '../app';
import type AudioController from '../controllers/audio';
import type BubbleController from '../controllers/bubble';
import type EntitiesController from '../controllers/entities';
import type InfoController from '../controllers/info';
import type InputController from '../controllers/input';
import type MenuController from '../controllers/menu';
import type PointerController from '../controllers/pointer';
import type SpritesController from '../controllers/sprites';
import type Character from '../entity/character/character';
import type NPC from '../entity/character/npc/npc';
import type Player from '../entity/character/player/player';
import type Entity from '../entity/entity';
import type Item from '../entity/objects/item';
import type Game from '../game';
import type Map from '../map/map';
import type Camera from '../renderer/camera';
import type Overlays from '../renderer/overlays';
import type Renderer from '../renderer/renderer';
import type Messages from './messages';
import type Socket from './socket';

export default class Connection {
    /**
     * Keep all game objects as instances in this class
     * in order to cut down on length of code when trying
     * to access them.
     */

    private app: App;
    private overlays: Overlays;
    private info: InfoController;
    private map: Map;
    private camera: Camera;
    private renderer: Renderer;
    private input: InputController;
    private socket: Socket;
    private pointer: PointerController;
    private audio: AudioController;
    private entities: EntitiesController;
    private bubble: BubbleController;
    private menu: MenuController;
    private sprites: SpritesController;
    private messages: Messages;

    private lastEntityListRequest = Date.now();

    /**
     * Connection controller keeps track of all the incoming packets
     * and reroutes them to their specific function for organization purposes.
     */

    public constructor(private game: Game) {
        this.app = game.app;
        this.overlays = game.overlays;
        this.info = game.info;
        this.map = game.map;
        this.camera = game.camera;
        this.renderer = game.renderer;
        this.input = game.input;
        this.socket = game.socket;
        this.pointer = game.pointer;
        this.audio = game.audio;
        this.entities = game.entities;
        this.bubble = game.bubble;
        this.menu = game.menu;
        this.sprites = game.sprites;
        this.messages = this.socket.messages;

        this.messages.onHandshake(this.handleHandshake.bind(this));
        this.messages.onWelcome(this.handleWelcome.bind(this));
        this.messages.onMap(this.handleMap.bind(this));
        this.messages.onEquipment(this.handleEquipment.bind(this));
        this.messages.onSpawn(this.entities.create.bind(this.entities));
        this.messages.onEntityList(this.handleEntityList.bind(this));
        this.messages.onSync(this.handleSync.bind(this));
        this.messages.onMovement(this.handleMovement.bind(this));
        this.messages.onTeleport(this.handleTeleport.bind(this));
        this.messages.onDespawn(this.handleDespawn.bind(this));
        this.messages.onCombat(this.handleCombat.bind(this));
        this.messages.onAnimation(this.handleAnimation.bind(this));
        this.messages.onPoints(this.handlePoints.bind(this));
        this.messages.onNetwork(this.handleNetwork.bind(this));
        this.messages.onChat(this.handleChat.bind(this));
        this.messages.onCommand(this.handleCommand.bind(this));
        this.messages.onContainer(this.handleContainer.bind(this));
        this.messages.onAbility(this.handleAbility.bind(this));
        this.messages.onQuest(this.handleQuest.bind(this));
        this.messages.onAchievement(this.handleAchievement.bind(this));
        this.messages.onNotification(this.handleNotification.bind(this));
        this.messages.onBlink(this.handleBlink.bind(this));
        this.messages.onHeal(this.handleHeal.bind(this));
        this.messages.onExperience(this.handleExperience.bind(this));
        this.messages.onDeath(this.handleDeath.bind(this));
        this.messages.onMusic(this.handleMusic.bind(this));
        this.messages.onNPC(this.handleNPC.bind(this));
        this.messages.onRespawn(this.handleRespawn.bind(this));
        this.messages.onEnchant(this.handleEnchant.bind(this));
        this.messages.onGuild(this.handleGuild.bind(this));
        this.messages.onPointer(this.handlePointer.bind(this));
        this.messages.onPVP(this.handlePVP.bind(this));
        this.messages.onPoison(this.handlePoison.bind(this));
        this.messages.onStore(this.handleStore.bind(this));
        this.messages.onOverlay(this.handleOverlay.bind(this));
        this.messages.onCamera(this.handleCamera.bind(this));
        this.messages.onBubble(this.handleBubble.bind(this));
        this.messages.onSkill(this.handleSkill.bind(this));
        this.messages.onUpdate(this.handleUpdate.bind(this));
        this.messages.onMinigame(this.handleMinigame.bind(this));
        this.messages.onEffect(this.handleEffect.bind(this));
        this.messages.onFriends(this.handleFriends.bind(this));
    }

    /**
     * Handles the handshake packet from the server. The handshake signals
     * to the client that the connection is now established and the client
     * must send the login packet (guest, registering, or login).
     */

    private handleHandshake(): void {
        this.app.updateLoader('Connecting to server');

        // Guest login doesn't require any credentials, send the packet right away.
        if (this.app.isGuest())
            return this.socket.send(Packets.Login, { opcode: Opcodes.Login.Guest });

        let username = this.app.getUsername(),
            password = this.app.getPassword(),
            email = this.app.getEmail();

        // Send register packet if the user is registering.
        if (this.app.isRegistering())
            return this.socket.send(Packets.Login, {
                opcode: Opcodes.Login.Register,
                username,
                password,
                email
            });

        // Send login packet if the user is logging in.
        this.socket.send(Packets.Login, {
            opcode: Opcodes.Login.Login,
            username,
            password
        });
    }

    /**
     * Receives the serialized player data from the server
     * and begins loading the game instance of the player.
     * @param data Serialized player data object.
     */

    private handleWelcome(data: PlayerData): void {
        this.game.player.load(data);

        this.game.start();
        this.game.postLoad();
    }

    /**
     * Receives the compressed map data from the server. Due to the size of
     * the map data, we must compress when sending and decompress on the client's
     * end. We ensure that this map region is saved in the client to prevent
     * relying on the client always pulling map data.
     * @param info Compressed region data of the map.
     */

    private handleMap(info: string): void {
        let bufferData = window
                .atob(info)
                // eslint-disable-next-line unicorn/prefer-spread
                .split('')
                // eslint-disable-next-line unicorn/prefer-code-point
                .map((char) => char.charCodeAt(0)),
            inflatedString = inflate(new Uint8Array(bufferData), { to: 'string' }),
            regions = JSON.parse(inflatedString);

        this.map.loadRegions(regions);

        // Used if the client uses low-power mode, forces redrawing of trees.
        this.renderer.forceRendering = true;

        // Update the animated tiles when we receive new map data.
        this.renderer.updateAnimatedTiles();

        if (!this.map.hasCachedDate()) this.app.fadeMenu();
    }

    /**
     * Receives the equipment packet from the server. When we receive batch
     * data from the server we update every equipment slot with the new data.
     * A single equipment is accompanied by a type and serialized slot info.
     * @param opcode Type of equipment packet we are working with.
     * @param info Data containing equipment(s) information.
     */

    private handleEquipment(opcode: Opcodes.Equipment, info: EquipmentPacket): void {
        switch (opcode) {
            case Opcodes.Equipment.Batch: {
                _.each((info.data as SerializedEquipment).equipments, (equipment: EquipmentData) =>
                    this.game.player.equip(equipment)
                );
                break;
            }

            case Opcodes.Equipment.Equip: {
                this.game.player.equip(info.data as EquipmentData);
                break;
            }

            case Opcodes.Equipment.Unequip: {
                this.game.player.unequip(info.type!);
                break;
            }
        }

        this.game.player.sync();
    }

    /**
     * Compares the list of entities from the server and removes any enities that are spawned
     * but no longer contained within the region. This occurs when the player goes from one
     * region to another, and we are queueing up entities for depsawn.
     * @param entities A list of strings that contains the instances of the entities in the region.
     */

    private handleEntityList(entities: string[]): void {
        let ids = _.map(this.entities.getAll(), 'instance'),
            known = _.intersection(ids, entities),
            newIds = _.difference(entities, known);

        // Prepare the entities ready for despawning.
        this.entities.decrepit = _.reject(
            this.entities.getAll(),
            (entity) =>
                _.includes(known, entity.instance) || entity.instance === this.game.player.instance
        );

        // Clear the entities in the decrepit queue.
        this.entities.clean();

        // Send the new id list request to the server.
        this.socket.send(Packets.Who, newIds);
    }

    /**
     * Handles the synchronization packet from the server. Synchronization
     * is used when the player entity undergoes a change and that is
     * relayed to the nearby players (level change, equipment change, etc.).
     * @param data Player data object containing new information about the player entity.
     */

    private handleSync(data: PlayerData): void {
        let player = this.entities.get<Player>(data.instance);

        // Invalid instance, player not found/not spawned.
        if (!player || player.teleporting || player.dead || !player.ready) return;

        player.load(data, true);

        player.setSprite(this.game.sprites.get(player.getSpriteName()));
    }

    /**
     * Handles the movement packets. These can either be request to move to a position,
     * a follow request, or a forcibly (optional) stop request. Freeze and stunned states
     * also get sent alongside the movement packets.
     * @param opcode The type of movement we are dealing with.
     * @param info Information such as instance and coordinates of the entity that is moving.
     */

    private handleMovement(opcode: Opcodes.Movement, info: MovementPacket): void {
        let entity = this.entities.get<Character>(info.instance),
            target: Entity;

        /**
         * We are receiving movement for an entity that doesn't exist,
         * we need to request an entity list update to the server.
         */
        if (!entity) {
            // Ensures packets are not spammed to the server.
            if (!this.canRequestEntityList()) return;

            // Update the last entity list request time.
            this.lastEntityListRequest = Date.now();

            // Request an entity list update from the server.
            return this.socket.send(Packets.List);
        }

        switch (opcode) {
            case Opcodes.Movement.Move: {
                if (info.forced) entity.stop(true);

                entity.go(info.x!, info.y!, false, info.instance !== this.game.player.instance);
                break;
            }

            case Opcodes.Movement.Follow: {
                target = this.entities.get<Character>(info.target!);

                if (target) {
                    // Prevent following a target after we've clicked off of it.
                    if (
                        entity.instance === this.game.player.instance &&
                        !this.game.player.hasTarget() &&
                        !info.forced
                    )
                        return;

                    entity.follow(target);
                }

                break;
            }

            case Opcodes.Movement.Stop: {
                if (info.forced) entity.stop(true);
                break;
            }
        }
    }

    /**
     * Handler for the teleportation packet. Used when a player entity
     * teleports to a new location.
     * @param info Instance of the entity, x and y coordinates, and whether to animate.
     */

    private handleTeleport(info: TeleportPacket): void {
        let player = this.entities.get<Player>(info.instance);

        if (!player) return;

        this.input.selectedCellVisible = false;

        // If the player is the same as our main player.
        let currentPlayer = player.instance === this.game.player.instance;

        // Stop and freeze the player until teleprtation is complete.
        player.stop(true);
        player.frozen = true;
        player.disableAction = true;

        // Clears all bubbles when our main player teleports.
        if (currentPlayer) this.bubble.clean();
        else this.bubble.clear(player.instance); // Clears bubble of teleporting player.

        // No animation, skip straight to teleporting.
        if (!info.withAnimation) return this.game.teleport(player, info.x, info.y);

        // Copy the player's sprite temporarily.
        let playerSprite = player.sprite;

        // Prevent rendering of the sword.
        player.teleporting = true;

        // Set the player's sprite to the death animation sprite.
        player.setSprite(this.sprites.getDeath());

        player.animateDeath(() => {
            this.game.teleport(player, info.x, info.y);

            // Reset the animation.
            player.animation = null;

            // Restore the player's sprite.
            player.setSprite(playerSprite);
            player.idle();
        }, 160);
    }

    /**
     * Handler for when we want to despawn an entity.
     * @param info Contains despawn packet information such as instance and list of regions to ignore.
     */

    private handleDespawn(info: DespawnPacket): void {
        let entity = this.entities.get<Character>(info.instance);

        // Could not find the entity.
        if (!entity) return;

        // If a list of regions is provided, we check the entity is in one of those regions.
        if (info.regions && !info.regions.includes(entity.region)) return;

        // Handle item despawn separately here.
        if (entity.isItem()) return this.entities.removeItem(entity);

        // Handle chest and animations here.
        if (entity.isChest()) return this.entities.removeChest(entity);

        // Handle npc despawn here.
        if (entity.isNPC()) return this.entities.removeNPC(entity);

        // Despawn the entity.
        entity.despawn();

        // Removes bubbles from the entity.
        this.bubble.clear(entity.instance);

        // Clears our client's target.
        if (this.game.player.hasTarget(entity)) this.game.player.removeTarget();

        // Plays a random kill sound.
        this.audio.playKillSound(entity);

        // Certain entities will have a special death animation, otherwise we use default.
        if (!entity.sprite.hasDeathAnimation) entity.setSprite(this.sprites.getDeath());

        // Animate the entity's death.
        entity.animateDeath(() => this.entities.removeEntity(entity));
    }

    /**
     * Combat packet handler. Primarily deals with displaying hit damages
     * and creating infos on the screen.
     * @param opcode Type of combat packet we're dealing with.
     * @param info Contains attacker, target, and damage information.
     */

    private handleCombat(opcode: Opcodes.Combat, info: CombatPacket): void {
        let attacker = this.entities.get<Character>(info.instance),
            target = this.entities.get<Character>(info.target);

        // Could not find the attacker or target.
        if (!attacker || !target) return;

        if (opcode !== Opcodes.Combat.Hit) return;

        // Check if our client's player is the target or the attacker.
        let currentPlayerTarget = target.instance === this.game.player.instance,
            currentPlayerAttacker = attacker.instance === this.game.player.instance;

        // Set the terror effect onto the target.
        if (info.hit.terror) target.setEffect(Modules.Effects.Terror);

        // Perform the critical effect onto the target.
        if (info.hit.type === Modules.Hits.Critical) target.setEffect(Modules.Effects.Critical);

        // Perform the attack animation if the damage type isn't from AOE or poison.
        if (!info.hit.aoe && !info.hit.poison) {
            attacker.lookAt(target);
            attacker.performAction(attacker.orientation, Modules.Actions.Attack);
        }

        // If the game client player is the attacker, we play the hit sound effect.
        if (currentPlayerAttacker && info.hit.damage > 0) this.audio.playHitSound(target);

        // Play the hurt sound effect if the client player is the target.
        if (currentPlayerTarget && info.hit.damage > 0) this.audio.playSound('hurt');

        // Create the hit info to be displayed above the entity.
        this.info.create(info.hit.type, info.hit.damage, target.x, target.y, currentPlayerTarget);

        // Flash the target character when a hit occurs.
        if (target.hurtSprite) target.toggleHurt();

        // Show the health bar for both entities.
        attacker.triggerHealthBar();
        target.triggerHealthBar();
    }

    /**
     * Animates a character based on the provided instance.
     * @param info Contains instance and what animation to perform.
     */

    private handleAnimation(info: AnimationPacket): void {
        let character = this.entities.get<Character>(info.instance);

        if (!character) return;

        character.performAction(character.orientation, info.action);
    }

    /**
     * Handles the points packet. Used when a player is being hit
     * or heals their hit points or mana.
     * @param info Contains the player instance, hit points, and mana.
     */

    private handlePoints(info: PointsPacket): void {
        let character = this.entities.get<Player>(info.instance);

        if (!character || character.dead) return;

        if (info.mana) character.setMana(info.mana, info.maxMana);

        if (info.hitPoints) {
            character.setHitPoints(info.hitPoints, info.maxHitPoints);
            this.input.hud.updateCallback?.(info.instance, info.hitPoints);
        }
    }

    /**
     * Handler for the network packet. These are debugging methods such
     * as latency tests that may be implemented in the future.
     */

    private handleNetwork(): void {
        // Send a resposne to the ping back.
        this.socket.send(Packets.Network, [Opcodes.Network.Pong]);
    }

    /**
     * Chat packets can either be static or instance based. Those that are static
     * are generally used for global messaging system, whereas the instance-based
     * ones are for nearby players where we want to display a bubble.
     * @param info Info contains source, message, colour, and whether
     * or not to display a bubble. Instance is optional but may be contained
     * when a player sends a chat.
     */

    private handleChat(info: ChatPacket): void {
        // Messages with source are static, we add them directly to the chatbox.
        if (info.source)
            return this.input.chatHandler.add(info.source, info.message, info.colour, true);

        let entity = this.entities.get<Player>(info.instance!);

        if (!entity) return;

        let { name, rights, x, y } = entity;

        if (rights === 1) name = `[Moderator] ${name}`;
        if (rights === 2) name = `[Admin] ${name}`;

        // Add to the chatbox, if global, we prefix it to the entity's name.
        this.input.chatHandler.add(name, info.message, info.colour);

        // Draw bubble and play audio.
        if (info.withBubble) {
            this.bubble.create(info.instance!, info.message);
            this.bubble.setTo(info.instance!, x, y);

            this.audio.playSound('npctalk', entity);
        }
    }

    /**
     * Hardcoded administrative commands built into the client. When a player
     * types a special command, the server checks against the player's rights
     * before sending this packet. These are merely debugging/graphical tests.
     * @param info Packet contains the command string.
     */

    private handleCommand(info: CommandPacket): void {
        if (info.command.includes('toggle') && this.game.player.hasEffect())
            return this.game.player.removeEffect();

        switch (info.command) {
            case 'debug': {
                this.renderer.debugging = !this.renderer.debugging;
                return;
            }

            case 'toggleheal': {
                this.game.player.setEffect(Modules.Effects.Healing);
                break;
            }

            case 'toggleterror': {
                this.game.player.setEffect(Modules.Effects.Terror);
                break;
            }

            case 'togglefireball': {
                this.game.player.setEffect(Modules.Effects.Fireball);
                break;
            }

            case 'togglefire': {
                this.game.player.setEffect(Modules.Effects.Burning);
                break;
            }

            case 'togglefreeze': {
                this.game.player.setEffect(Modules.Effects.Freezing);
                break;
            }

            case 'togglestun': {
                this.game.player.setEffect(Modules.Effects.Stun);
                break;
            }
        }
    }

    /**
     * Receives container information (bank or inventory for now) and updates it.
     * @param opcode What type of container action we are working with.
     * @param info Contains array of serialized slots, a single slot, and type of container.
     */

    private handleContainer(opcode: Opcodes.Container, info: ContainerPacket): void {
        let container =
            info.type === Modules.ContainerType.Inventory
                ? this.menu.getInventory()
                : this.menu.getBank();

        switch (opcode) {
            case Opcodes.Container.Batch: {
                return container.batch(info.data!.slots);
            }

            case Opcodes.Container.Add: {
                container.add(info.slot!);
                break;
            }

            case Opcodes.Container.Remove: {
                container.remove(info.slot!);
                break;
            }
        }

        // Synchronizes all the open menus that have containers.
        this.menu.synchronize();
    }

    /**
     * Handler for when we receive an ability packet. Ability packets contain
     * batch data or a single ability undergoing a change (generally level).
     * @param opcode The type of ability packet we are working with.
     * @param info Contains information in batch about abilities or a single ability serialized information.
     */

    private handleAbility(opcode: Opcodes.Ability, info: AbilityPacket): void {
        switch (opcode) {
            case Opcodes.Ability.Batch: {
                this.game.player.loadAbilities((info as SerializedAbility).abilities);
                break;
            }

            // Update the ability data whenever we receive any information.
            case Opcodes.Ability.Add:
            case Opcodes.Ability.Update: {
                info = info as AbilityData;
                this.game.player.setAbility(info.key, info.level, info.type, info.quickSlot);
                break;
            }
        }

        this.menu.synchronize();
    }

    /**
     * Quest packets are sent when the player logs in and performs
     * the initial loading in a batch. This contains every quest along with the
     * key, name, description, and stage. This packet may also receive individual
     * quest information that updates the stage. Since the quests are already loaded
     * the individual quest data only contains key, stage, and max stage.
     * @param opcode What type of quest action we are working with.
     * @param info Contains quest batch data or individual quest data.
     */

    private handleQuest(opcode: Opcodes.Quest, info: QuestPacket): void {
        switch (opcode) {
            case Opcodes.Quest.Batch: {
                this.game.player.loadQuests(info.quests!);
                break;
            }

            case Opcodes.Quest.Progress: {
                this.game.player.setQuest(info.key!, info.stage!, info.subStage!);
                break;
            }
        }

        this.menu.synchronize();
    }

    /**
     * Packet received from the server containing information about the achievements. When
     * we receive batch data, we relay that to the client. When we receive individual data,
     * we only update the achievement associated with the provided key. After either of the
     * aforementioned occurs, we synchronize the menu.
     * @param opcode What type of action we're taking.
     * @param info Contains individual achievement data or batch data.
     */

    private handleAchievement(opcode: Opcodes.Achievement, info: AchievementPacket): void {
        switch (opcode) {
            case Opcodes.Achievement.Batch: {
                this.game.player.loadAchievements(info.achievements!);
                break;
            }

            case Opcodes.Achievement.Progress: {
                this.game.player.setAchievement(info.key!, info.stage!, info.name!);
                break;
            }
        }

        this.menu.synchronize();
    }

    /**
     * Notifications are messages sent from the server that display only on the current
     * player's end. These can either be popups, or chatbox information.
     * @param opcode Tyhe type of the notification.
     * @param info Contains message, title, and colour information.
     */

    private handleNotification(opcode: Opcodes.Notification, info: NotificationPacket): void {
        switch (opcode) {
            case Opcodes.Notification.Text: {
                return this.input.chatHandler.add('WORLD', info.message, info.colour, true);
            }

            case Opcodes.Notification.Popup: {
                return this.menu.getNotification().show(info.title!, info.message, info.colour!);
            }
        }
    }

    /**
     * Packet that signals to an item instance that it has to start blinking.
     * The blinking is used to indicate that the item is about to despawn.
     * @param instance Instance of the item we are trying to start blinking process.
     */

    private handleBlink(instance: string): void {
        let item = this.entities.get<Item>(instance);

        item?.blink();
    }

    /**
     * The healing packet is called when the player heals their health
     * or mana. It is used to update the HUD and also display the healing
     * special effect.
     * @param info Contains the instance, type of healing (mana or health), and amount.
     */

    private handleHeal(info: HealPacket): void {
        let character = this.entities.get<Character>(info.instance);

        if (!character) return;

        switch (info.type) {
            case 'hitpoints': {
                this.info.create(Modules.Hits.Heal, info.amount, character.x, character.y);

                character.setEffect(Modules.Effects.Healing);
                break;
            }

            case 'mana': {
                this.info.create(Modules.Hits.Mana, info.amount, character.x, character.y);
                break;
            }
        }

        character.triggerHealthBar();
    }

    /**
     * Receives an experience packet from the server. This syncs up the client
     * with the player's latest information and also displays an appropriate info
     * depending on the type of experience (combat or skill).
     * @param opcode The type of experience we are working with.
     * @param info The amount of experience, level, previous/next experience required
     * for levelling up. The experience values are used to display to the player how
     * much experience they will require and calculate percentages.
     */

    private handleExperience(opcode: Opcodes.Experience, info: ExperiencePacket): void {
        let player = this.entities.get<Player>(info.instance);

        if (!player) return;

        let isPlayer = player.instance === this.game.player.instance;

        switch (opcode) {
            case Opcodes.Experience.Sync: {
                player.level = info.level!;
                break;
            }

            case Opcodes.Experience.Skill: {
                if (isPlayer)
                    this.info.create(
                        Modules.Hits.Profession,
                        info.amount!,
                        player.x,
                        player.y,
                        false,
                        info.skill,
                        true
                    );

                break;
            }
        }
    }

    /**
     * Receives signal from the server to despawn the player and
     * display the death scroll. This will get called for as long
     * as the player doesn't press the respawn button, regardless
     * of whether or not the player logs out and back in.
     */

    private handleDeath(): void {
        // Remove the minigame interfaces.
        this.game.minigame.reset();

        // Stops the player from performing actions.
        this.game.player.teleporting = true;

        // Set the player's sprite to the death animation sprite.
        this.game.player.setSprite(this.sprites.getDeath());

        // Set health and mana to 0
        this.game.player.setHitPoints(0);
        this.game.player.setMana(0);

        // Stop the music playing.
        this.audio.stopMusic();

        // Perform the death animation.
        this.game.player.animateDeath(() => {
            this.game.entities.unregisterPosition(this.game.player);

            this.game.player.despawn();

            this.app.body.classList.add('death');
        });
    }

    /**
     * Receives the new song to update the audio controller with.
     * @param newSong String of the new song.
     */

    private handleMusic(newSong?: string): void {
        this.audio.playMusic(newSong);
    }

    /**
     * Receives NPC interaction information. In the most general case, this is about
     * an NPC that is dispalying text bubbles to the player. Alternatively, this can
     * be an NPC that shows an UI element (e.g. bank, shop, etc). This may be moved
     * into a separate packet post-refactor.
     * @param opcode They type of interaction we are working with.
     * @param info Contains information about the NPC interaction.
     */

    private handleNPC(opcode: Opcodes.NPC, info: NPCPacket): void {
        let npc, soundEffect;

        switch (opcode) {
            case Opcodes.NPC.Talk: {
                npc = this.entities.get<NPC>(info.instance!);

                if (!npc) return;

                // Which sound effect to play depending on if conversation is over or not.
                soundEffect = info.text ? 'npc' : 'npc-end';

                this.audio.playSound(soundEffect, npc);

                this.game.player.disableAction = true;

                // Clear npc's bubbles once conversation is over.
                if (!info.text) return this.bubble.clear(npc.instance);

                // Create the bubble containing the text.
                this.bubble.create(npc.instance, info.text);
                this.bubble.setTo(npc.instance, npc.x, npc.y);

                break;
            }

            case Opcodes.NPC.Bank: {
                return this.menu.getBank().show(info.slots!);
            }

            case Opcodes.NPC.Enchant: {
                //this.menu.enchant.display();
                break;
            }
        }
    }

    /**
     * Restarts the game and reinitializes the player character during
     * the respawning process.
     * @param info Contains the grid x and y coordinates we are transporting
     * the player to following the respawn.
     */

    private handleRespawn(info: RespawnPacket): void {
        this.game.player.setGridPosition(info.x, info.y);

        this.camera.centreOn(this.game.player);

        this.game.player.animation = null;
        this.game.player.setSprite(this.game.sprites.get(this.game.player.getSpriteName()));
        this.game.player.idle();

        this.entities.addEntity(this.game.player);

        this.game.player.dead = false;
        this.game.player.teleporting = false;
    }

    /**
     * Enchant packet used to update the user interface.
     * @param opcode What type of action to perform on the user interface.
     * @param info Contains index and type of item.
     */

    private handleEnchant(opcode: Opcodes.Enchant, _info: EnchantPacket): void {
        switch (opcode) {
            case Opcodes.Enchant.Select: {
                //this.menu.enchant.add(info.type!, info.index!);
                break;
            }

            case Opcodes.Enchant.Remove: {
                //this.menu.enchant.moveBack(info.type!, info.index);
                break;
            }
        }
    }

    /**
     * Unimplemented guild packet.
     */

    private handleGuild(opcode: Opcodes.Guild): void {
        log.debug(`Guild Opcode: ${opcode}`);
    }

    /**
     * Receives pointer information from the server. This can be a pointer at an
     * entity location, or a static pointer. This function will be updated soon.
     * @param opcode What type of pointer we are displaying.
     * @param info Information such as location and instance of the pointer.
     */

    private handlePointer(opcode: Opcodes.Pointer, info: PointerPacket): void {
        let entity;

        switch (opcode) {
            case Opcodes.Pointer.Entity: {
                entity = this.entities.get(info.instance);

                if (!entity) return;

                this.pointer.create(entity.instance, opcode);
                this.pointer.setToEntity(entity);

                break;
            }

            case Opcodes.Pointer.Location: {
                this.pointer.create(info.instance, opcode);
                this.pointer.setToPosition(
                    info.instance,
                    info.x! * this.map.tileSize,
                    info.y! * this.map.tileSize
                );

                break;
            }

            case Opcodes.Pointer.Relative: {
                this.pointer.create(info.instance, opcode);
                this.pointer.setRelative(info.instance, info.x!, info.y!);
                break;
            }

            case Opcodes.Pointer.Remove: {
                this.pointer.clean();
                break;
            }

            case Opcodes.Pointer.Button: {
                this.pointer.create(info.instance, opcode, info.button);
                break;
            }
        }
    }

    /**
     * Updates the pvp flag for our client. The actual PVP attacking is handled
     * server-sided. This just allows the client to target another player.
     * @param info Contains the instance and pvp status of an entity.
     */

    private handlePVP(info: PVPPacket): void {
        this.game.pvp = info.state;
    }

    /**
     * Updates the visual poison status of the player (changes the colour of the health bar).
     * @param type Type of poison we are applying, if -1 then we remove poison status.
     */

    private handlePoison(type: number): void {
        this.game.player.setPoison(type !== -1);
    }

    /**
     * Opens a store with the data from the server. Stores can only be opened
     * when there is data and the server validates that the player is next
     * to the store to prevent cheating.
     * @param opcode The type of action performed on the store.
     * @param info Contains information such as store key and items to update.
     */

    private handleStore(opcode: Opcodes.Store, info: StorePacket): void {
        switch (opcode) {
            case Opcodes.Store.Open: {
                return this.menu.getStore().show(info);
            }

            case Opcodes.Store.Update: {
                return this.menu.getStore().update(info);
            }

            case Opcodes.Store.Select: {
                return this.menu.getStore().move(info);
            }
        }
    }

    /**
     *
     * @param opcode
     * @param info
     */

    private handleOverlay(opcode: Opcodes.Overlay, info: OverlayPacket): void {
        switch (opcode) {
            case Opcodes.Overlay.Set: {
                this.overlays.update(info.image);
                this.renderer.updateDarkMask(info.colour);
                break;
            }

            case Opcodes.Overlay.Remove: {
                this.renderer.removeAllLights();
                this.overlays.update();
                break;
            }

            case Opcodes.Overlay.Lamp: {
                return this.renderer.addLight(info.light!);
            }
        }
    }

    /**
     * Handles camera packets such as locking the camera.
     * @param opcode The type of action we are performing with the camera.
     */

    private handleCamera(_opcode: Opcodes.Camera): void {
        //
    }

    /**
     * Contains a bubble packet to display. Bubble packets may be used for
     * a specific entity (given the opcode) or may be assigned to a position
     * to mock an entity. The latter is generally done when the player
     * interacts with objects.
     * @param opcode The type of bubble we are displaying (entity or position).
     * @param info Contains information such as the text and position of the bubble.
     */

    private handleBubble(opcode: Opcodes.Bubble, info: BubblePacket): void {
        if (!info.text) return this.bubble.clear(info.instance);

        let entity = this.entities.get(info.instance);
        // Check validity of the entity only when the bubble is attached to an entity.
        if (opcode === Opcodes.Bubble.Entity && !entity) return;

        /**
         * This works as following: we create a position object if there is no entity found
         * and we are setting the bubble to a static position. We pass this parameter when
         * we create a blob so that we can mark it as static. We then determine whether
         * to use the position object below given that it exists or not (see the ternary below).
         */
        let position = entity
            ? undefined
            : {
                  x: info.x! * this.map.tileSize,
                  y: info.y! * this.map.tileSize
              };

        // Create the bubble and assign its position.
        this.bubble.create(info.instance, info.text, info.duration, position);
        this.bubble.setTo(
            info.instance,
            position ? position.x : entity.x,
            position ? position.y : entity.y
        );
    }

    /**
     * Updates the skills page with the data from the server.
     * @param info Contains the skill batch data or a specific skill data.
     */

    private handleSkill(opcode: Opcodes.Skill, info: SkillPacket): void {
        switch (opcode) {
            case Opcodes.Skill.Batch: {
                this.game.player.loadSkills((info as SerializedSkills).skills);
                break;
            }

            case Opcodes.Skill.Update: {
                this.game.player.setSkill(info as SkillData);
                break;
            }
        }

        this.game.menu.synchronize();
    }

    /**
     * Contains an array of entities that we are updating the appearance
     * data of. This includes name colour, scale, and perhaps other things.
     * @param info Array containing the instance and appearance data.
     */

    private handleUpdate(info: EntityDisplayInfo[]): void {
        this.entities.cleanDisplayInfo();

        _.each(info, (update: EntityDisplayInfo) => {
            let entity = this.entities.get(update.instance);

            if (!entity) return;

            if (update.colour) entity.nameColour = update.colour;
            if (update.scale) entity.customScale = update.scale;
        });
    }

    /**
     * Minigame packets contain information about the kind of visuals to display
     * onto the screen. For example, the TeamWar minigame requires the countdown
     * to be displayed in the top of the screen during the lobby sequence, and
     * in the actual game to display the score for both teams. We use this packet
     * to signal to the game client what to display and when.
     * @param info Contains information about the minigame status.
     */

    private handleMinigame(opcode: Opcodes.Minigame, info: MinigamePacket): void {
        let { minigame, player } = this.game;

        minigame.type = opcode;
        minigame.started = !!info.started;

        if (info.countdown) minigame.countdown = info.countdown;

        switch (info.action) {
            // Game starting packet.
            case Opcodes.TeamWar.Score: {
                if (!isNaN(info.redTeamKills!) && !isNaN(info.blueTeamKills!))
                    minigame.setScore(info.redTeamKills!, info.blueTeamKills!);

                return minigame.setStatus('ingame');
            }

            // Entering lobby packets
            case Opcodes.TeamWar.End:
            case Opcodes.TeamWar.Lobby: {
                player.nameColour = '';
                return minigame.setStatus('lobby');
            }

            // Exiting the entire minigame
            case Opcodes.TeamWar.Exit: {
                return minigame.reset();
            }
        }
    }

    /**
     * Effects are special conditions that can be applied to a player or an entity.
     * When a player uses the run ability, we may want to display a special effect on
     * top of modifying their movement speed.
     * @param opcode The type of effect we are applying.
     * @param info Information about the entity we are applying the effect to.
     */

    private handleEffect(opcode: Opcodes.Effect, info: EffectPacket): void {
        let entity =
            info.instance === this.game.player.instance
                ? this.game.player
                : this.entities.get<Character>(info.instance);

        if (!entity) return;

        switch (opcode) {
            case Opcodes.Effect.Speed: {
                entity.movementSpeed = info.movementSpeed!;
                break;
            }

            case Opcodes.Effect.Stun: {
                entity.stunned = !!info.state;
                break;
            }

            case Opcodes.Effect.Freeze: {
                entity.setEffect(Modules.Effects.Freezing);
                break;
            }

            case Opcodes.Effect.Burn: {
                entity.setEffect(Modules.Effects.Burning);
                break;
            }
        }
    }

    /**
     * Handles incoming packets relating to the friends list. This is how
     * we update the client with the latest information about our friends.
     * @param opcode What type of update we are performing.
     * @param info Contains information about the packet we are handling.
     */

    private handleFriends(opcode: Opcodes.Friends, info: FriendsPacket): void {
        switch (opcode) {
            case Opcodes.Friends.List:
                break;

            case Opcodes.Friends.Add:
                break;

            case Opcodes.Friends.Remove:
                break;
        }
    }

    /**
     * Compares the epoch between the last entity list update request and current
     * time. This is in order to prevent spams to the server and timeout.
     */

    private canRequestEntityList(): boolean {
        return Date.now() - this.lastEntityListRequest > 5000; // every 2 seconds
    }
}<|MERGE_RESOLUTION|>--- conflicted
+++ resolved
@@ -1,49 +1,11 @@
+import _ from 'lodash-es';
+
 import { Modules, Opcodes, Packets } from '@kaetram/common/network';
-import _ from 'lodash-es';
+
 import { inflate } from 'pako';
 
 import log from '../lib/log';
 
-import type { AbilityData, SerializedAbility } from '@kaetram/common/types/ability';
-import type { EntityDisplayInfo } from '@kaetram/common/types/entity';
-import type { EquipmentData, SerializedEquipment } from '@kaetram/common/types/equipment';
-import type {
-    AbilityPacket,
-    AchievementPacket,
-    AnimationPacket,
-    BubblePacket,
-    ChatPacket,
-    CombatPacket,
-    CommandPacket,
-    ContainerPacket,
-    DespawnPacket,
-    EffectPacket,
-    EnchantPacket,
-    EquipmentPacket,
-    ExperiencePacket,
-    HealPacket,
-    MinigamePacket,
-    MovementPacket,
-    NotificationPacket,
-    NPCPacket,
-    OverlayPacket,
-    PointerPacket,
-    PointsPacket,
-    PVPPacket,
-    QuestPacket,
-    RespawnPacket,
-    SkillPacket,
-<<<<<<< HEAD
-    MinigamePacket,
-    EffectPacket,
-    FriendsPacket
-=======
-    StorePacket,
-    TeleportPacket
->>>>>>> 83a1d241
-} from '@kaetram/common/types/messages/outgoing';
-import type { PlayerData } from '@kaetram/common/types/player';
-import type { SerializedSkills, SkillData } from '@kaetram/common/types/skills';
 import type App from '../app';
 import type AudioController from '../controllers/audio';
 import type BubbleController from '../controllers/bubble';
@@ -65,6 +27,42 @@
 import type Renderer from '../renderer/renderer';
 import type Messages from './messages';
 import type Socket from './socket';
+
+import type { AbilityData, SerializedAbility } from '@kaetram/common/types/ability';
+import type { EntityDisplayInfo } from '@kaetram/common/types/entity';
+import type { EquipmentData, SerializedEquipment } from '@kaetram/common/types/equipment';
+import type {
+    AbilityPacket,
+    AchievementPacket,
+    AnimationPacket,
+    BubblePacket,
+    ChatPacket,
+    CombatPacket,
+    CommandPacket,
+    ContainerPacket,
+    DespawnPacket,
+    EffectPacket,
+    EnchantPacket,
+    EquipmentPacket,
+    ExperiencePacket,
+    FriendsPacket,
+    HealPacket,
+    MinigamePacket,
+    MovementPacket,
+    NotificationPacket,
+    NPCPacket,
+    OverlayPacket,
+    PointerPacket,
+    PointsPacket,
+    PVPPacket,
+    QuestPacket,
+    RespawnPacket,
+    SkillPacket,
+    StorePacket,
+    TeleportPacket
+} from '@kaetram/common/types/messages/outgoing';
+import type { PlayerData } from '@kaetram/common/types/player';
+import type { SerializedSkills, SkillData } from '@kaetram/common/types/skills';
 
 export default class Connection {
     /**
@@ -960,7 +958,7 @@
      * @param info Contains index and type of item.
      */
 
-    private handleEnchant(opcode: Opcodes.Enchant, _info: EnchantPacket): void {
+    private handleEnchant(opcode: Opcodes.Enchant, info: EnchantPacket): void {
         switch (opcode) {
             case Opcodes.Enchant.Select: {
                 //this.menu.enchant.add(info.type!, info.index!);
@@ -1107,7 +1105,7 @@
      * @param opcode The type of action we are performing with the camera.
      */
 
-    private handleCamera(_opcode: Opcodes.Camera): void {
+    private handleCamera(opcode: Opcodes.Camera): void {
         //
     }
 
@@ -1277,14 +1275,17 @@
 
     private handleFriends(opcode: Opcodes.Friends, info: FriendsPacket): void {
         switch (opcode) {
-            case Opcodes.Friends.List:
-                break;
-
-            case Opcodes.Friends.Add:
-                break;
-
-            case Opcodes.Friends.Remove:
-                break;
+            case Opcodes.Friends.List: {
+                break;
+            }
+
+            case Opcodes.Friends.Add: {
+                break;
+            }
+
+            case Opcodes.Friends.Remove: {
+                break;
+            }
         }
     }
 
