import { Modules } from '@kaetram/common/network';

import type Character from '../entity/character/character';

<<<<<<< HEAD
const DEFAULT_ZOOM = 3,
=======
export const MAXIMUM_ZOOM = 6,
    DEFAULT_ZOOM = 3,
>>>>>>> c237ca27
    MAX_GRID_WIDTH = 52,
    MAX_GRID_HEIGHT = 28;

export default class Camera {
    // Border is used to determine the screen size of the website (not browser).
    public border: HTMLElement = document.querySelector('#border')!;

    // x and y are absolute pixel coordinates
    public x = 0;
    public y = 0;

    // Grid x and y are the absolute coordinates divided by tileSize.
    public gridX = 0;
    public gridY = 0;

    // Grid width and height represent how many grids are visible horizontally and vertically.
    public gridWidth = 0;
    public gridHeight = 0;

    // The maximum camera position for the bottom and right edges of the map.
    private borderX = 0;
    private borderY = 0;

    // How zoomed in we are.
    public zoomFactor = 3;

    // Whether to centre the camera on a specific entity.
    private centered = true;

    // Whether to bound the camera horizontally or vertically.
    public lockX = false;
    public lockY = false;

    // The maximum and minimum zoom factors.
    public maxZoom = 6;
    public minZoom = 2.6;

    public constructor(private width: number, private height: number, private tileSize: number) {
        this.update();
    }

    /**
     * Calculates the amount of tiles horizontally and vertically
     * depending on the dimensions of the screen and the zoom factor.
     * The border acts as a bounding box for when the camera approaches
     * edges of the map.
     */

    public update(): void {
        let borderWidth = this.border.offsetWidth,
            borderHeight = this.border.offsetHeight;

        /**
         * The grid width and height are defined by how many tiles we can fit into
         * the dimensions of the border. Note that the border is the size of the contents
         * visible on the website itself, not the size of the browser window. The zoom
         * factor is divided again to get the amount of grids are visible horizontally
         * and vertically after the zoom.
         */

        this.gridWidth = Math.ceil(borderWidth / this.tileSize / this.zoomFactor);
        this.gridHeight = Math.ceil(borderHeight / this.tileSize / this.zoomFactor);

        this.clamp();

        /**
         * The border x and y are the boundaries of how far the map can go. The maximum
         * camera position is from x = 0 and y = 0 (left/top edge of the map), to the maximum possible
         * position defined by the map width/height minus one screen size. These are proportions
         * used to bind the camera when we reach the right/bottom edge of the map.
         */

        this.borderX = (this.width - this.gridWidth) * this.tileSize;
        this.borderY = (this.height - this.gridHeight) * this.tileSize;
    }

    /**
     * Prevents the max grid width and height from exceeding the maximum proportions.
     * This is used to prevent the camera from rendering too many tiles.
     */

    private clamp(): void {
        if (this.gridWidth > MAX_GRID_WIDTH) this.gridWidth = MAX_GRID_WIDTH;
        if (this.gridHeight > MAX_GRID_HEIGHT) this.gridHeight = MAX_GRID_HEIGHT;
    }

    /**
     * Takes two grid coordinates and sets their position onto the camera.
     * We then use the grid coordinates to calculate the absolute pixel
     * coordinates by multiplying against the tileSize.
     * @param gridX The x coordinate in the grid.
     * @param gridY The y coordinate in the grid.
     */

    private setGridPosition(gridX: number, gridY: number): void {
        this.gridX = gridX;
        this.gridY = gridY;

        this.x = gridX * this.tileSize;
        this.y = gridY * this.tileSize;
    }

    /**
     * Sets the zoom factor of the camera and clamps the limits.
     * @param zoom The new zoom factor, defaults to {@linkcode DEFAULT_ZOOM} value.
     */

    public setZoom(zoom = DEFAULT_ZOOM): void {
        this.zoomFactor = zoom;

        if (isNaN(this.zoomFactor)) this.zoomFactor = DEFAULT_ZOOM;

        if (this.zoomFactor > this.maxZoom) this.zoomFactor = this.maxZoom;
        if (this.zoomFactor < this.minZoom) this.zoomFactor = this.minZoom;
    }

    /**
     * A clip takes place when we want to move the camera to the
     * edges of the nearest tile. For example, if we decentre the
     * camera while the player is moving, this will leave
     * the camera in between tiles, we want to clip to the nearest
     * tile to prevent any issues.
     */

    public clip(): void {
        this.setGridPosition(
            Math.round(this.x / this.tileSize),
            Math.round(this.y / this.tileSize)
        );
    }

    /**
     * Toggles the centered state of the camera.
     */

    public center(): void {
        this.centered = true;
    }

    /**
     * Untoggle the camera centration state and clip
     * the camera to the nearest tile.
     */

    public decenter(): void {
        this.centered = false;

        this.clip();
    }

    /**
     * The camera is centered about the specified player character. This
     * is generally the main character playing the game (unless cutscenes)
     * will be implemented later.
     * @param character The player entity we are centering the camera on.
     */

    public centreOn(character: Character): void {
        let width = Math.floor(this.gridWidth / 2),
            height = Math.floor(this.gridHeight / 2),
            nextX = character.x - width * this.tileSize,
            nextY = character.y - height * this.tileSize;

        /**
         * We check whether the x and y coordinates that are about
         * to be calculated are within the boundaries of the map. If
         * they are, then we update the camera position both horizontally
         * and vertically.
         */

        if (nextX >= 0 && nextX <= this.borderX && !this.lockX) {
            this.x = nextX;
            this.gridX = Math.round(character.x / this.tileSize) - width;
        } else this.offsetX(nextX); // Bind to the x edge.

        if (nextY >= 0 && nextY <= this.borderY && !this.lockY) {
            this.y = nextY;
            this.gridY = Math.round(character.y / this.tileSize) - height;
        } else this.offsetY(nextY); // Bind to the y edge.
    }

    /**
     * Checks whether the camera is nearing the left or right edge of
     * the map by comparing against a tileSize or the borderX. We use
     * the `tileSize` in order to offset the camera binding to the left
     * edge by one tile. Otherwise the player will see a black border
     * alongside the left edge of the map. If the upcoming x coordinate
     * exits the boundaries, we then continuously set the x camera position
     * to either 0 (for left edge case) or the borderX (for right edge case).
     * @param nextX The camera x coordinate we are testing against going out of bounds.
     */

    private offsetX(nextX: number): void {
        if (nextX <= this.tileSize) {
            // Left edge case
            this.x = 0;
            this.gridX = 0;
        } else if (nextX >= this.borderX) {
            // The right edge case
            this.x = this.borderX;
            this.gridX = Math.round(this.borderX / this.tileSize);
        }
    }

    /**
     * Similar to `offsetX`, we check against the top of the map and the
     * bottom of the map and prevent the camera from going out of bounds.
     * @param nextY The camera y coordinate we are testing against going out of bounds.
     */

    private offsetY(nextY: number): void {
        if (nextY <= this.tileSize) {
            this.y = 0;
            this.gridY = 0;
        } else if (nextY >= this.borderY) {
            this.y = this.borderY;
            this.gridY = Math.round(this.borderY / this.tileSize);
        }
    }

    /**
     * Shifts the map horizontally or vertically (depending on the direction)
     * and updates the coordinates accordingly. The +- 3 are added in order
     * to offset the camera by a few tiles. This is done because otherwise the
     * player would get caught in a weird zoning loop where the zone that was
     * just entered would immediately trigger movement to the zone we just left.
     * @param direction The direction we are moving the camera in.
     */

    public zone(direction: Modules.Orientation): void {
        switch (direction) {
            case Modules.Orientation.Up: {
                this.setGridPosition(this.gridX, this.gridY - this.gridHeight + 3);

                break;
            }

            case Modules.Orientation.Down: {
                this.setGridPosition(this.gridX, this.gridY + this.gridHeight - 3);

                break;
            }

            case Modules.Orientation.Right: {
                this.setGridPosition(this.gridX + this.gridWidth - 3, this.gridY);

                break;
            }

            case Modules.Orientation.Left: {
                this.setGridPosition(this.gridX - this.gridWidth + 3, this.gridY);

                break;
            }
        }

        this.zoneClip();
    }

    /**
     * Clip the map to the boundaries of the map if
     * we zone somewhere outside of the limitations.
     */

    private zoneClip(): void {
        if (this.gridX < 0) this.setGridPosition(0, this.gridY);

        if (this.gridX > this.width) this.setGridPosition(this.width, this.gridY);

        if (this.gridY < 0) this.setGridPosition(this.gridX, 0);

        if (this.gridY > this.height) this.setGridPosition(this.gridX, this.height);
    }

    /**
     * Zooms in our out the camera. Depending on the zoomAmount, if it's negative
     * we zoom out, if it's positive we zoom in.
     * @param zoomAmount Float value we are zooming by.
     */

    public zoom(zoomAmount = 0): void {
        let zoom = parseFloat((this.zoomFactor + zoomAmount).toFixed(1));

        this.setZoom(zoom);
    }

    /**
     * Updates the minimum zoom when the screen is resized. Mobiles devices
     * have a smaller screen size so we allow more zooming out. Once the
     * device returns to normal proportions, we limit the zoom again.
     */

    public updateMinimumZoom(mobile = false): void {
        // Update the minimum zoom.
        this.minZoom = mobile ? 2 : 2.6;

        this.zoom();
    }

    /**
     * @returns Whether or not the camera is centered.
     */

    public isCentered(): boolean {
        return this.centered;
    }

    /**
     * Checks whether the specified x and y coordinates are in the camera's view.
     * @param x The x grid coordinate.
     * @param y The y grid coordinate.
     * @param offsetX How far to the right and left to check outside the bounds.
     * @param offsetY How far down to check outside the y bounds.
     * @returns Whether or not the coordinates are within the viewport.
     */

    public isVisible(x: number, y: number, offsetX: number, offsetY = offsetX): boolean {
        return (
            x > this.gridX - offsetX &&
            x < this.gridX + this.gridWidth + offsetX &&
            y > this.gridY - offsetY &&
            y < this.gridY + this.gridHeight + offsetY
        );
    }

    /**
     * Iterates through every grid coordinate in the view port.
     * @param callback Callback contains the grid coordinates being iterated in the view.
     * @param offset How much to look outside the width and height of the viewport.
     */

    public forEachVisiblePosition(callback: (x: number, y: number) => void, offset = 1): void {
        for (let y = this.gridY - offset, maxY = y + this.gridHeight + offset * 2; y < maxY; y++)
            for (let x = this.gridX - offset, maxX = x + this.gridWidth + offset * 2; x < maxX; x++)
                callback(x, y);
    }
}<|MERGE_RESOLUTION|>--- conflicted
+++ resolved
@@ -2,12 +2,8 @@
 
 import type Character from '../entity/character/character';
 
-<<<<<<< HEAD
-const DEFAULT_ZOOM = 3,
-=======
 export const MAXIMUM_ZOOM = 6,
     DEFAULT_ZOOM = 3,
->>>>>>> c237ca27
     MAX_GRID_WIDTH = 52,
     MAX_GRID_HEIGHT = 28;
 
