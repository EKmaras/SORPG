--- conflicted
+++ resolved
@@ -7,30 +7,14 @@
 import HtmlWebpackPlugin from 'html-webpack-plugin';
 
 import { DefinePlugin, ProgressPlugin } from 'webpack';
-import type { Configuration, RuleSetRule, WebpackPluginInstance, Compiler } from 'webpack';
+import type { Configuration, RuleSetRule, WebpackPluginInstance } from 'webpack';
 
-<<<<<<< HEAD
-import { DefinePlugin } from 'webpack';
-import type {
-    Configuration,
-    RuleSetRule,
-    WebpackOptionsNormalized,
-    WebpackPluginInstance
-} from 'webpack';
-
-export const env = dotenvParseVariables(dotEnvExtended.load());
-
-export const exclude = /(node_modules|bower_components)/;
-=======
 import { version, description } from 'kaetram/package.json';
->>>>>>> 75d6c2ce
 
 export const resolve = (dir: string): string => path.resolve(__dirname, dir);
 
 /** 5 MiB */
 export const maxSize = 5e6;
-
-export type Plugin = (compiler: Compiler) => void;
 
 const env = dotenvParseVariables(dotEnvExtended.load());
 
@@ -41,11 +25,7 @@
     }),
     new CopyWebpackPlugin({
         patterns: ['static']
-<<<<<<< HEAD
     }) as () => void,
-=======
-    }) as Plugin,
->>>>>>> 75d6c2ce
     new HtmlWebpackPlugin({
         template: resolve('index.html'),
         minify: {
