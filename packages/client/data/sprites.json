--- conflicted
+++ resolved
@@ -6521,5670 +6521,6 @@
         "offsetY": -24
     },
 
-<<<<<<< HEAD
-  {
-    "id": "windguardian",
-    "width": 64,
-    "height": 72,
-    "animations": {
-      "atk_right": {
-        "length": 6,
-        "row": 0
-      },
-      "walk_right": {
-        "length": 6,
-        "row": 1
-      },
-      "idle_right": {
-        "length": 2,
-        "row": 2
-      },
-      "atk_up": {
-        "length": 6,
-        "row": 3
-      },
-      "walk_up": {
-        "length": 6,
-        "row": 4
-      },
-      "idle_up": {
-        "length": 2,
-        "row": 5
-      },
-      "atk_down": {
-        "length": 6,
-        "row": 6
-      },
-      "walk_down": {
-        "length": 6,
-        "row": 7
-      },
-      "idle_down": {
-        "length": 2,
-        "row": 8
-      },
-      "Group 5": {
-        "length": 3,
-        "row": 9
-      }
-    },
-    "offsetX": -24,
-    "offsetY": -49
-  },
-  {
-    "id": "livingarmor",
-    "width": 32,
-    "height": 32,
-    "animations": {
-      "atk_right": {
-        "length": 3,
-        "row": 0
-      },
-      "walk_right": {
-        "length": 4,
-        "row": 1
-      },
-      "idle_right": {
-        "length": 2,
-        "row": 2
-      },
-      "atk_up": {
-        "length": 5,
-        "row": 3
-      },
-      "walk_up": {
-        "length": 4,
-        "row": 4
-      },
-      "idle_up": {
-        "length": 2,
-        "row": 5
-      },
-      "atk_down": {
-        "length": 4,
-        "row": 6
-      },
-      "walk_down": {
-        "length": 4,
-        "row": 7
-      },
-      "idle_down": {
-        "length": 2,
-        "row": 8
-      }
-    },
-    "offsetX": -7,
-    "offsetY": -13
-  },
-  {
-    "id": "loot",
-    "width": 14,
-    "height": 14,
-    "animations": {
-      "idle_down": {
-        "length": 1,
-        "row": 0
-      }
-    }
-  },
-  {
-    "id": "machete",
-    "width": 48,
-    "height": 48,
-    "offsetX": -16,
-    "offsetY": -20
-  },
-  {
-    "id": "magicspear",
-    "width": 52,
-    "height": 48,
-    "offsetX": -19,
-    "offsetY": -21
-  },
-  {
-    "id": "mailarcherarmor",
-    "width": 32,
-    "height": 32,
-    "offsetX": -8,
-    "offsetY": -12
-  },
-  {
-    "id": "mailarmor",
-    "width": 32,
-    "height": 32,
-    "offsetX": -8,
-    "offsetY": -12
-  },
-  {
-    "id": "mantis",
-    "width": 42,
-    "height": 42,
-    "animations": {
-      "atk_right": {
-        "length": 6,
-        "row": 0
-      },
-      "walk_right": {
-        "length": 4,
-        "row": 1
-      },
-      "idle_right": {
-        "length": 2,
-        "row": 2
-      },
-      "atk_up": {
-        "length": 6,
-        "row": 3
-      },
-      "walk_up": {
-        "length": 4,
-        "row": 4
-      },
-      "idle_up": {
-        "length": 2,
-        "row": 5
-      },
-      "atk_down": {
-        "length": 6,
-        "row": 6
-      },
-      "walk_down": {
-        "length": 4,
-        "row": 7
-      },
-      "idle_down": {
-        "length": 2,
-        "row": 8
-      }
-    },
-    "offsetX": -14,
-    "offsetY": -21
-  },
-  {
-    "id": "marinebow",
-    "width": 48,
-    "height": 48,
-    "offsetX": -17,
-    "offsetY": -21
-  },
-  {
-    "id": "memme",
-    "width": 48,
-    "height": 48,
-    "offsetX": -17,
-    "offsetY": -21
-  },
-  {
-    "id": "mermaidbow",
-    "width": 48,
-    "height": 48,
-    "offsetX": -17,
-    "offsetY": -21
-  },
-  {
-    "id": "mermaid",
-    "width": 32,
-    "height": 32,
-    "animations": {
-      "atk_right": {
-        "length": 5,
-        "row": 0
-      },
-      "walk_right": {
-        "length": 4,
-        "row": 1
-      },
-      "idle_right": {
-        "length": 4,
-        "row": 2
-      },
-      "atk_up": {
-        "length": 5,
-        "row": 3
-      },
-      "walk_up": {
-        "length": 4,
-        "row": 4
-      },
-      "idle_up": {
-        "length": 4,
-        "row": 5
-      },
-      "atk_down": {
-        "length": 5,
-        "row": 6
-      },
-      "walk_down": {
-        "length": 4,
-        "row": 7
-      },
-      "idle_down": {
-        "length": 4,
-        "row": 8
-      }
-    },
-    "offsetX": -5,
-    "offsetY": -13
-  },
-  {
-    "id": "mermaidnpc",
-    "width": 24,
-    "height": 24,
-    "animations": {
-      "idle_down": {
-        "length": 2,
-        "row": 0
-      }
-    },
-    "offsetX": -4,
-    "offsetY": -8
-  },
-  {
-    "id": "mimic",
-    "width": 32,
-    "height": 32,
-    "animations": {
-      "atk_right": {
-        "length": 5,
-        "row": 0
-      },
-      "walk_right": {
-        "length": 4,
-        "row": 1
-      },
-      "idle_right": {
-        "length": 1,
-        "row": 2
-      },
-      "atk_up": {
-        "length": 5,
-        "row": 3
-      },
-      "walk_up": {
-        "length": 4,
-        "row": 4
-      },
-      "idle_up": {
-        "length": 1,
-        "row": 5
-      },
-      "atk_down": {
-        "length": 5,
-        "row": 6
-      },
-      "walk_down": {
-        "length": 4,
-        "row": 7
-      },
-      "idle_down": {
-        "length": 1,
-        "row": 8
-      }
-    },
-    "offsetX": -8,
-    "offsetY": -11
-  },
-  {
-    "id": "minidragon",
-    "width": 32,
-    "height": 48,
-    "animations": {
-      "atk_right": {
-        "length": 4,
-        "row": 0
-      },
-      "walk_right": {
-        "length": 4,
-        "row": 1
-      },
-      "idle_right": {
-        "length": 4,
-        "row": 2
-      },
-      "atk_up": {
-        "length": 4,
-        "row": 3
-      },
-      "walk_up": {
-        "length": 4,
-        "row": 4
-      },
-      "idle_up": {
-        "length": 4,
-        "row": 5
-      },
-      "atk_down": {
-        "length": 4,
-        "row": 6
-      },
-      "walk_down": {
-        "length": 4,
-        "row": 7
-      },
-      "idle_down": {
-        "length": 4,
-        "row": 8
-      }
-    },
-    "offsetX": -8,
-    "offsetY": -22
-  },
-  {
-    "id": "miniemperor",
-    "width": 32,
-    "height": 32,
-    "animations": {
-      "atk_right": {
-        "length": 4,
-        "row": 0
-      },
-      "walk_right": {
-        "length": 4,
-        "row": 1
-      },
-      "idle_right": {
-        "length": 2,
-        "row": 2
-      },
-      "atk_up": {
-        "length": 4,
-        "row": 3
-      },
-      "walk_up": {
-        "length": 4,
-        "row": 4
-      },
-      "idle_up": {
-        "length": 2,
-        "row": 5
-      },
-      "atk_down": {
-        "length": 4,
-        "row": 6
-      },
-      "walk_down": {
-        "length": 4,
-        "row": 7
-      },
-      "idle_down": {
-        "length": 2,
-        "row": 8
-      }
-    },
-    "offsetX": -8,
-    "offsetY": -12
-  },
-  {
-    "id": "miniiceknight1",
-    "width": 32,
-    "height": 32,
-    "animations": {
-      "atk_right": {
-        "length": 4,
-        "row": 0
-      },
-      "walk_right": {
-        "length": 4,
-        "row": 1
-      },
-      "idle_right": {
-        "length": 2,
-        "row": 2
-      },
-      "atk_up": {
-        "length": 4,
-        "row": 3
-      },
-      "walk_up": {
-        "length": 4,
-        "row": 4
-      },
-      "idle_up": {
-        "length": 2,
-        "row": 5
-      },
-      "atk_down": {
-        "length": 4,
-        "row": 6
-      },
-      "walk_down": {
-        "length": 4,
-        "row": 7
-      },
-      "idle_down": {
-        "length": 2,
-        "row": 8
-      }
-    },
-    "offsetX": -8,
-    "offsetY": -13
-  },
-  {
-    "id": "miniiceknight2",
-    "width": 32,
-    "height": 32,
-    "animations": {
-      "atk_right": {
-        "length": 4,
-        "row": 0
-      },
-      "walk_right": {
-        "length": 4,
-        "row": 1
-      },
-      "idle_right": {
-        "length": 2,
-        "row": 2
-      },
-      "atk_up": {
-        "length": 4,
-        "row": 3
-      },
-      "walk_up": {
-        "length": 4,
-        "row": 4
-      },
-      "idle_up": {
-        "length": 2,
-        "row": 5
-      },
-      "atk_down": {
-        "length": 4,
-        "row": 6
-      },
-      "walk_down": {
-        "length": 4,
-        "row": 7
-      },
-      "idle_down": {
-        "length": 2,
-        "row": 8
-      }
-    },
-    "offsetX": -8,
-    "offsetY": -13
-  },
-  {
-    "id": "miniiceknight3",
-    "width": 32,
-    "height": 32,
-    "animations": {
-      "atk_right": {
-        "length": 4,
-        "row": 0
-      },
-      "walk_right": {
-        "length": 4,
-        "row": 1
-      },
-      "idle_right": {
-        "length": 2,
-        "row": 2
-      },
-      "atk_up": {
-        "length": 4,
-        "row": 3
-      },
-      "walk_up": {
-        "length": 4,
-        "row": 4
-      },
-      "idle_up": {
-        "length": 2,
-        "row": 5
-      },
-      "atk_down": {
-        "length": 4,
-        "row": 6
-      },
-      "walk_down": {
-        "length": 4,
-        "row": 7
-      },
-      "idle_down": {
-        "length": 2,
-        "row": 8
-      }
-    },
-    "offsetX": -8,
-    "offsetY": -13
-  },
-  {
-    "id": "miniiceknight4",
-    "width": 32,
-    "height": 32,
-    "animations": {
-      "atk_right": {
-        "length": 4,
-        "row": 0
-      },
-      "walk_right": {
-        "length": 4,
-        "row": 1
-      },
-      "idle_right": {
-        "length": 2,
-        "row": 2
-      },
-      "atk_up": {
-        "length": 4,
-        "row": 3
-      },
-      "walk_up": {
-        "length": 4,
-        "row": 4
-      },
-      "idle_up": {
-        "length": 2,
-        "row": 5
-      },
-      "atk_down": {
-        "length": 4,
-        "row": 6
-      },
-      "walk_down": {
-        "length": 4,
-        "row": 7
-      },
-      "idle_down": {
-        "length": 2,
-        "row": 8
-      }
-    },
-    "offsetX": -8,
-    "offsetY": -13
-  },
-  {
-    "id": "miniiceknight5",
-    "width": 32,
-    "height": 32,
-    "animations": {
-      "atk_right": {
-        "length": 4,
-        "row": 0
-      },
-      "walk_right": {
-        "length": 4,
-        "row": 1
-      },
-      "idle_right": {
-        "length": 2,
-        "row": 2
-      },
-      "atk_up": {
-        "length": 4,
-        "row": 3
-      },
-      "walk_up": {
-        "length": 4,
-        "row": 4
-      },
-      "idle_up": {
-        "length": 2,
-        "row": 5
-      },
-      "atk_down": {
-        "length": 4,
-        "row": 6
-      },
-      "walk_down": {
-        "length": 4,
-        "row": 7
-      },
-      "idle_down": {
-        "length": 2,
-        "row": 8
-      }
-    },
-    "offsetX": -8,
-    "offsetY": -13
-  },
-  {
-    "id": "miniknight1",
-    "width": 32,
-    "height": 32,
-    "animations": {
-      "atk_right": {
-        "length": 4,
-        "row": 0
-      },
-      "walk_right": {
-        "length": 4,
-        "row": 1
-      },
-      "idle_right": {
-        "length": 2,
-        "row": 2
-      },
-      "atk_up": {
-        "length": 4,
-        "row": 3
-      },
-      "walk_up": {
-        "length": 4,
-        "row": 4
-      },
-      "idle_up": {
-        "length": 2,
-        "row": 5
-      },
-      "atk_down": {
-        "length": 4,
-        "row": 6
-      },
-      "walk_down": {
-        "length": 4,
-        "row": 7
-      },
-      "idle_down": {
-        "length": 2,
-        "row": 8
-      }
-    },
-    "offsetX": -8,
-    "offsetY": -13
-  },
-  {
-    "id": "miniknight2",
-    "width": 32,
-    "height": 32,
-    "animations": {
-      "atk_right": {
-        "length": 4,
-        "row": 0
-      },
-      "walk_right": {
-        "length": 4,
-        "row": 1
-      },
-      "idle_right": {
-        "length": 2,
-        "row": 2
-      },
-      "atk_up": {
-        "length": 4,
-        "row": 3
-      },
-      "walk_up": {
-        "length": 4,
-        "row": 4
-      },
-      "idle_up": {
-        "length": 2,
-        "row": 5
-      },
-      "atk_down": {
-        "length": 4,
-        "row": 6
-      },
-      "walk_down": {
-        "length": 4,
-        "row": 7
-      },
-      "idle_down": {
-        "length": 2,
-        "row": 8
-      }
-    },
-    "offsetX": -8,
-    "offsetY": -13
-  },
-  {
-    "id": "miniknight3",
-    "width": 32,
-    "height": 32,
-    "animations": {
-      "atk_right": {
-        "length": 4,
-        "row": 0
-      },
-      "walk_right": {
-        "length": 4,
-        "row": 1
-      },
-      "idle_right": {
-        "length": 2,
-        "row": 2
-      },
-      "atk_up": {
-        "length": 4,
-        "row": 3
-      },
-      "walk_up": {
-        "length": 4,
-        "row": 4
-      },
-      "idle_up": {
-        "length": 2,
-        "row": 5
-      },
-      "atk_down": {
-        "length": 4,
-        "row": 6
-      },
-      "walk_down": {
-        "length": 4,
-        "row": 7
-      },
-      "idle_down": {
-        "length": 2,
-        "row": 8
-      }
-    },
-    "offsetX": -8,
-    "offsetY": -13
-  },
-  {
-    "id": "miniknight4",
-    "width": 32,
-    "height": 32,
-    "animations": {
-      "atk_right": {
-        "length": 4,
-        "row": 0
-      },
-      "walk_right": {
-        "length": 4,
-        "row": 1
-      },
-      "idle_right": {
-        "length": 2,
-        "row": 2
-      },
-      "atk_up": {
-        "length": 4,
-        "row": 3
-      },
-      "walk_up": {
-        "length": 4,
-        "row": 4
-      },
-      "idle_up": {
-        "length": 2,
-        "row": 5
-      },
-      "atk_down": {
-        "length": 4,
-        "row": 6
-      },
-      "walk_down": {
-        "length": 4,
-        "row": 7
-      },
-      "idle_down": {
-        "length": 2,
-        "row": 8
-      }
-    },
-    "offsetX": -8,
-    "offsetY": -13
-  },
-  {
-    "id": "miniknight5",
-    "width": 32,
-    "height": 32,
-    "animations": {
-      "atk_right": {
-        "length": 4,
-        "row": 0
-      },
-      "walk_right": {
-        "length": 4,
-        "row": 1
-      },
-      "idle_right": {
-        "length": 2,
-        "row": 2
-      },
-      "atk_up": {
-        "length": 4,
-        "row": 3
-      },
-      "walk_up": {
-        "length": 4,
-        "row": 4
-      },
-      "idle_up": {
-        "length": 2,
-        "row": 5
-      },
-      "atk_down": {
-        "length": 4,
-        "row": 6
-      },
-      "walk_down": {
-        "length": 4,
-        "row": 7
-      },
-      "idle_down": {
-        "length": 2,
-        "row": 8
-      }
-    },
-    "offsetX": -8,
-    "offsetY": -13
-  },
-  {
-    "id": "miniknight6",
-    "width": 32,
-    "height": 32,
-    "animations": {
-      "atk_right": {
-        "length": 4,
-        "row": 0
-      },
-      "walk_right": {
-        "length": 4,
-        "row": 1
-      },
-      "idle_right": {
-        "length": 2,
-        "row": 2
-      },
-      "atk_up": {
-        "length": 4,
-        "row": 3
-      },
-      "walk_up": {
-        "length": 4,
-        "row": 4
-      },
-      "idle_up": {
-        "length": 2,
-        "row": 5
-      },
-      "atk_down": {
-        "length": 4,
-        "row": 6
-      },
-      "walk_down": {
-        "length": 4,
-        "row": 7
-      },
-      "idle_down": {
-        "length": 2,
-        "row": 8
-      }
-    },
-    "offsetX": -8,
-    "offsetY": -13
-  },
-  {
-    "id": "miniseadragonarmor",
-    "width": 32,
-    "height": 32,
-    "offsetX": -8,
-    "offsetY": -12
-  },
-  {
-    "id": "miniseadragon",
-    "width": 32,
-    "height": 48,
-    "animations": {
-      "atk_right": {
-        "length": 4,
-        "row": 0
-      },
-      "walk_right": {
-        "length": 4,
-        "row": 1
-      },
-      "idle_right": {
-        "length": 4,
-        "row": 2
-      },
-      "atk_up": {
-        "length": 4,
-        "row": 3
-      },
-      "walk_up": {
-        "length": 4,
-        "row": 4
-      },
-      "idle_up": {
-        "length": 4,
-        "row": 5
-      },
-      "atk_down": {
-        "length": 4,
-        "row": 6
-      },
-      "walk_down": {
-        "length": 4,
-        "row": 7
-      },
-      "idle_down": {
-        "length": 4,
-        "row": 8
-      }
-    },
-    "offsetX": -8,
-    "offsetY": -22
-  },
-  {
-    "id": "mojojojonpc",
-    "width": 24,
-    "height": 24,
-    "animations": {
-      "idle_down": {
-        "length": 2,
-        "row": 0
-      }
-    },
-    "offsetX": -4,
-    "offsetY": -8
-  },
-  {
-    "id": "moleking",
-    "width": 32,
-    "height": 32,
-    "animations": {
-      "atk_right": {
-        "length": 5,
-        "row": 0
-      },
-      "walk_right": {
-        "length": 4,
-        "row": 1
-      },
-      "idle_right": {
-        "length": 2,
-        "row": 2
-      },
-      "atk_up": {
-        "length": 5,
-        "row": 3
-      },
-      "walk_up": {
-        "length": 4,
-        "row": 4
-      },
-      "idle_up": {
-        "length": 2,
-        "row": 5
-      },
-      "atk_down": {
-        "length": 5,
-        "row": 6
-      },
-      "walk_down": {
-        "length": 4,
-        "row": 7
-      },
-      "idle_down": {
-        "length": 4,
-        "row": 8
-      }
-    },
-    "offsetX": -5,
-    "offsetY": -13
-  },
-  {
-    "id": "momangelnpc",
-    "width": 24,
-    "height": 24,
-    "animations": {
-      "idle_down": {
-        "length": 2,
-        "row": 0
-      }
-    },
-    "offsetX": -4,
-    "offsetY": -8
-  },
-  {
-    "id": "morningstar",
-    "width": 38,
-    "height": 38,
-    "offsetX": -11,
-    "offsetY": -15
-  },
-  {
-    "id": "nightmareregion",
-    "width": 42,
-    "height": 42,
-    "offsetX": -14,
-    "offsetY": -21
-  },
-  {
-    "id": "ninjaarmor",
-    "width": 32,
-    "height": 32,
-    "offsetX": -8,
-    "offsetY": -13
-  },
-  {
-    "id": "nyan",
-    "width": 49,
-    "height": 24,
-    "animations": {
-      "idle_down": {
-        "length": 6,
-        "row": 0
-      }
-    },
-    "offsetX": -22,
-    "offsetY": -6
-  },
-  {
-    "id": "octocat",
-    "width": 32,
-    "height": 32,
-    "animations": {
-      "idle_down": {
-        "length": 4,
-        "row": 0
-      }
-    },
-    "offsetX": -8,
-    "offsetY": -12
-  },
-  {
-    "id": "octopus",
-    "width": 24,
-    "height": 24,
-    "animations": {
-      "idle_down": {
-        "length": 2,
-        "row": 0
-      }
-    },
-    "offsetX": -4,
-    "offsetY": -8
-  },
-  {
-    "id": "oddeyecat",
-    "width": 24,
-    "height": 24,
-    "animations": {
-      "idle_down": {
-        "length": 2,
-        "row": 0
-      }
-    },
-    "offsetX": -4,
-    "offsetY": -8
-  },
-  {
-    "id": "ogre",
-    "width": 48,
-    "height": 48,
-    "animations": {
-      "atk_right": {
-        "length": 3,
-        "row": 0
-      },
-      "walk_right": {
-        "length": 6,
-        "row": 1
-      },
-      "idle_right": {
-        "length": 2,
-        "row": 2
-      },
-      "atk_up": {
-        "length": 3,
-        "row": 3
-      },
-      "walk_up": {
-        "length": 5,
-        "row": 4
-      },
-      "idle_up": {
-        "length": 2,
-        "row": 5
-      },
-      "atk_down": {
-        "length": 3,
-        "row": 6
-      },
-      "walk_down": {
-        "length": 6,
-        "row": 7
-      },
-      "idle_down": {
-        "length": 2,
-        "row": 8
-      }
-    },
-    "offsetX": -16,
-    "offsetY": -24
-  },
-  {
-    "id": "ogrelord",
-    "width": 48,
-    "height": 48,
-    "animations": {
-      "atk_right": {
-        "length": 3,
-        "row": 0
-      },
-      "walk_right": {
-        "length": 6,
-        "row": 1
-      },
-      "idle_right": {
-        "length": 2,
-        "row": 2
-      },
-      "atk_up": {
-        "length": 3,
-        "row": 3
-      },
-      "walk_up": {
-        "length": 5,
-        "row": 4
-      },
-      "idle_up": {
-        "length": 2,
-        "row": 5
-      },
-      "atk_down": {
-        "length": 3,
-        "row": 6
-      },
-      "walk_down": {
-        "length": 6,
-        "row": 7
-      },
-      "idle_down": {
-        "length": 2,
-        "row": 8
-      }
-    },
-    "offsetX": -16,
-    "offsetY": -25
-  },
-  {
-    "id": "hellhound",
-    "width": 64,
-    "height": 72,
-    "animations": {
-      "atk_right": {
-        "length": 4,
-        "row": 0
-      },
-      "walk_right": {
-        "length": 4,
-        "row": 1
-      },
-      "idle_right": {
-        "length": 2,
-        "row": 2
-      },
-      "atk_up": {
-        "length": 4,
-        "row": 3
-      },
-      "walk_up": {
-        "length": 4,
-        "row": 4
-      },
-      "idle_up": {
-        "length": 2,
-        "row": 5
-      },
-      "atk_down": {
-        "length": 4,
-        "row": 6
-      },
-      "walk_down": {
-        "length": 4,
-        "row": 7
-      },
-      "idle_down": {
-        "length": 2,
-        "row": 8
-      }
-    },
-    "offsetX": -16,
-    "offsetY": -48
-  },
-  {
-    "id": "oldogre",
-    "width": 48,
-    "height": 48,
-    "animations": {
-      "atk_right": {
-        "length": 3,
-        "row": 0
-      },
-      "walk_right": {
-        "length": 6,
-        "row": 1
-      },
-      "idle_right": {
-        "length": 2,
-        "row": 2
-      },
-      "atk_up": {
-        "length": 3,
-        "row": 3
-      },
-      "walk_up": {
-        "length": 5,
-        "row": 4
-      },
-      "idle_up": {
-        "length": 2,
-        "row": 5
-      },
-      "atk_down": {
-        "length": 3,
-        "row": 6
-      },
-      "walk_down": {
-        "length": 6,
-        "row": 7
-      },
-      "idle_down": {
-        "length": 2,
-        "row": 8
-      }
-    },
-    "offsetX": -16,
-    "offsetY": -25
-  },
-  {
-    "id": "orc",
-    "width": 32,
-    "height": 32,
-    "animations": {
-      "atk_right": {
-        "length": 4,
-        "row": 0
-      },
-      "walk_right": {
-        "length": 4,
-        "row": 1
-      },
-      "idle_right": {
-        "length": 2,
-        "row": 2
-      },
-      "atk_up": {
-        "length": 5,
-        "row": 3
-      },
-      "walk_up": {
-        "length": 4,
-        "row": 4
-      },
-      "idle_up": {
-        "length": 2,
-        "row": 5
-      },
-      "atk_down": {
-        "length": 5,
-        "row": 6
-      },
-      "walk_down": {
-        "length": 4,
-        "row": 7
-      },
-      "idle_down": {
-        "length": 2,
-        "row": 8
-      }
-    },
-    "offsetX": -5,
-    "offsetY": -13
-  },
-  {
-    "id": "paewoldo",
-    "width": 48,
-    "height": 48,
-    "offsetX": -17,
-    "offsetY": -21
-  },
-  {
-    "id": "pain",
-    "width": 32,
-    "height": 32,
-    "offsetX": -8,
-    "offsetY": -12
-  },
-  {
-    "id": "paladinarmor",
-    "width": 32,
-    "height": 32,
-    "offsetX": -8,
-    "offsetY": -13
-  },
-  {
-    "id": "penguin",
-    "width": 48,
-    "height": 48,
-    "animations": {
-      "atk_right": {
-        "length": 3,
-        "row": 0
-      },
-      "walk_right": {
-        "length": 6,
-        "row": 1
-      },
-      "idle_right": {
-        "length": 2,
-        "row": 2
-      },
-      "atk_up": {
-        "length": 3,
-        "row": 3
-      },
-      "walk_up": {
-        "length": 5,
-        "row": 4
-      },
-      "idle_up": {
-        "length": 2,
-        "row": 5
-      },
-      "atk_down": {
-        "length": 3,
-        "row": 6
-      },
-      "walk_down": {
-        "length": 6,
-        "row": 7
-      },
-      "idle_down": {
-        "length": 2,
-        "row": 8
-      }
-    },
-    "offsetX": -16,
-    "offsetY": -25
-  },
-  {
-    "id": "pierrot",
-    "width": 32,
-    "height": 32,
-    "offsetX": -5,
-    "offsetY": -13
-  },
-  {
-    "id": "pinkcockroacharmor",
-    "width": 32,
-    "height": 32,
-    "offsetX": -8,
-    "offsetY": -12
-  },
-  {
-    "id": "pinkelf",
-    "width": 32,
-    "height": 32,
-    "animations": {
-      "atk_right": {
-        "length": 4,
-        "row": 0
-      },
-      "walk_right": {
-        "length": 4,
-        "row": 1
-      },
-      "idle_right": {
-        "length": 2,
-        "row": 2
-      },
-      "atk_up": {
-        "length": 4,
-        "row": 3
-      },
-      "walk_up": {
-        "length": 4,
-        "row": 4
-      },
-      "idle_up": {
-        "length": 2,
-        "row": 5
-      },
-      "atk_down": {
-        "length": 4,
-        "row": 6
-      },
-      "walk_down": {
-        "length": 4,
-        "row": 7
-      },
-      "idle_down": {
-        "length": 2,
-        "row": 8
-      }
-    },
-    "offsetX": -8,
-    "offsetY": -12
-  },
-  {
-    "id": "pinksword",
-    "width": 48,
-    "height": 48,
-    "offsetX": -17,
-    "offsetY": -21
-  },
-  {
-    "id": "piratearcherarmor",
-    "width": 32,
-    "height": 32,
-    "offsetX": -8,
-    "offsetY": -12
-  },
-  {
-    "id": "blackpiratearcherarmor",
-    "width": 32,
-    "height": 32,
-    "offsetX": -8,
-    "offsetY": -12
-  },
-  {
-    "id": "greenpiratearcherarmor",
-    "width": 32,
-    "height": 32,
-    "offsetX": -8,
-    "offsetY": -12
-  },
-  {
-    "id": "purplepiratearcherarmor",
-    "width": 32,
-    "height": 32,
-    "offsetX": -8,
-    "offsetY": -12
-  },
-  {
-    "id": "redpiratearcherarmor",
-    "width": 32,
-    "height": 32,
-    "offsetX": -8,
-    "offsetY": -12
-  },
-  {
-    "id": "piratecaptain",
-    "width": 64,
-    "height": 64,
-    "animations": {
-      "atk_right": {
-        "length": 5,
-        "row": 0
-      },
-      "walk_right": {
-        "length": 4,
-        "row": 1
-      },
-      "idle_right": {
-        "length": 4,
-        "row": 2
-      },
-      "atk_up": {
-        "length": 5,
-        "row": 3
-      },
-      "walk_up": {
-        "length": 4,
-        "row": 4
-      },
-      "idle_up": {
-        "length": 4,
-        "row": 5
-      },
-      "atk_down": {
-        "length": 5,
-        "row": 6
-      },
-      "walk_down": {
-        "length": 4,
-        "row": 7
-      },
-      "idle_down": {
-        "length": 4,
-        "row": 8
-      },
-      "Group 5": {
-        "length": 3,
-        "row": 9
-      }
-    },
-    "offsetX": -24,
-    "offsetY": -36
-  },
-  {
-    "id": "pirategirlnpc",
-    "width": 24,
-    "height": 24,
-    "animations": {
-      "idle_down": {
-        "length": 2,
-        "row": 0
-      }
-    },
-    "offsetX": -4,
-    "offsetY": -8
-  },
-  {
-    "id": "pirateking",
-    "width": 32,
-    "height": 32,
-    "offsetX": -8,
-    "offsetY": -12
-  },
-  {
-    "id": "pirateskeleton",
-    "width": 32,
-    "height": 32,
-    "animations": {
-      "atk_right": {
-        "length": 3,
-        "row": 0
-      },
-      "walk_right": {
-        "length": 4,
-        "row": 1
-      },
-      "idle_right": {
-        "length": 2,
-        "row": 2
-      },
-      "atk_up": {
-        "length": 3,
-        "row": 3
-      },
-      "walk_up": {
-        "length": 4,
-        "row": 4
-      },
-      "idle_up": {
-        "length": 3,
-        "row": 5
-      },
-      "atk_down": {
-        "length": 3,
-        "row": 6
-      },
-      "walk_down": {
-        "length": 4,
-        "row": 7
-      },
-      "idle_down": {
-        "length": 3,
-        "row": 8
-      }
-    },
-    "offsetX": -5,
-    "offsetY": -13
-  },
-  {
-    "id": "plasticbow",
-    "width": 48,
-    "height": 48,
-    "offsetX": -17,
-    "offsetY": -21
-  },
-  {
-    "id": "platearcherarmor",
-    "width": 32,
-    "height": 32,
-    "offsetX": -8,
-    "offsetY": -12
-  },
-  {
-    "id": "platearmor",
-    "width": 32,
-    "height": 32,
-    "offsetX": -8,
-    "offsetY": -12
-  },
-  {
-    "id": "plunger",
-    "width": 48,
-    "height": 48,
-    "offsetX": -17,
-    "offsetY": -21
-  },
-  {
-    "id": "poisonspider",
-    "width": 48,
-    "height": 48,
-    "animations": {
-      "atk_right": {
-        "length": 5,
-        "row": 0
-      },
-      "walk_right": {
-        "length": 6,
-        "row": 1
-      },
-      "idle_right": {
-        "length": 2,
-        "row": 2
-      },
-      "atk_up": {
-        "length": 5,
-        "row": 3
-      },
-      "walk_up": {
-        "length": 6,
-        "row": 4
-      },
-      "idle_up": {
-        "length": 2,
-        "row": 5
-      },
-      "atk_down": {
-        "length": 5,
-        "row": 6
-      },
-      "walk_down": {
-        "length": 6,
-        "row": 7
-      },
-      "idle_down": {
-        "length": 2,
-        "row": 8
-      }
-    },
-    "offsetX": -16,
-    "offsetY": -22
-  },
-  {
-    "id": "portalarmor",
-    "width": 32,
-    "height": 32,
-    "offsetX": -8,
-    "offsetY": -12
-  },
-  {
-    "id": "powerarmour",
-    "width": 32,
-    "height": 32,
-    "offsetX": -8,
-    "offsetY": -12
-  },
-  {
-    "id": "powersword",
-    "width": 48,
-    "height": 48,
-    "offsetX": -16,
-    "offsetY": -20
-  },
-  {
-    "id": "preta",
-    "width": 32,
-    "height": 32,
-    "animations": {
-      "atk_right": {
-        "length": 4,
-        "row": 0
-      },
-      "walk_right": {
-        "length": 4,
-        "row": 1
-      },
-      "idle_right": {
-        "length": 2,
-        "row": 2
-      },
-      "atk_up": {
-        "length": 4,
-        "row": 3
-      },
-      "walk_up": {
-        "length": 3,
-        "row": 4
-      },
-      "idle_up": {
-        "length": 4,
-        "row": 5
-      },
-      "atk_down": {
-        "length": 4,
-        "row": 6
-      },
-      "walk_down": {
-        "length": 3,
-        "row": 7
-      },
-      "idle_down": {
-        "length": 4,
-        "row": 8
-      }
-    },
-    "offsetX": -5,
-    "offsetY": -13
-  },
-  {
-    "id": "priest",
-    "width": 24,
-    "height": 24,
-    "animations": {
-      "idle_down": {
-        "length": 2,
-        "row": 0
-      }
-    },
-    "offsetX": -4,
-    "offsetY": -8
-  },
-  {
-    "id": "effect-provocation",
-    "width": 32,
-    "height": 64,
-    "animations": {
-      "effect": {
-        "length": 10,
-        "row": 0
-      }
-    },
-    "offsetX": -8,
-    "offsetY": -42
-  },
-  {
-    "id": "purplecloudkallege",
-    "width": 48,
-    "height": 48,
-    "offsetX": -17,
-    "offsetY": -21
-  },
-  {
-    "id": "purplepreta",
-    "width": 32,
-    "height": 32,
-    "animations": {
-      "atk_right": {
-        "length": 4,
-        "row": 0
-      },
-      "walk_right": {
-        "length": 4,
-        "row": 1
-      },
-      "idle_right": {
-        "length": 2,
-        "row": 2
-      },
-      "atk_up": {
-        "length": 4,
-        "row": 3
-      },
-      "walk_up": {
-        "length": 3,
-        "row": 4
-      },
-      "idle_up": {
-        "length": 4,
-        "row": 5
-      },
-      "atk_down": {
-        "length": 4,
-        "row": 6
-      },
-      "walk_down": {
-        "length": 3,
-        "row": 7
-      },
-      "idle_down": {
-        "length": 4,
-        "row": 8
-      }
-    },
-    "offsetX": -5,
-    "offsetY": -13
-  },
-  {
-    "id": "queenant",
-    "width": 64,
-    "height": 72,
-    "animations": {
-      "atk_right": {
-        "length": 5,
-        "row": 0
-      },
-      "walk_right": {
-        "length": 6,
-        "row": 1
-      },
-      "idle_right": {
-        "length": 2,
-        "row": 2
-      },
-      "atk_up": {
-        "length": 5,
-        "row": 3
-      },
-      "walk_up": {
-        "length": 6,
-        "row": 4
-      },
-      "idle_up": {
-        "length": 2,
-        "row": 5
-      },
-      "atk_down": {
-        "length": 5,
-        "row": 6
-      },
-      "walk_down": {
-        "length": 6,
-        "row": 7
-      },
-      "idle_down": {
-        "length": 2,
-        "row": 8
-      },
-      "Group 5": {
-        "length": 3,
-        "row": 9
-      }
-    },
-    "offsetX": -24,
-    "offsetY": -54
-  },
-  {
-    "id": "queenspider",
-    "width": 32,
-    "height": 32,
-    "animations": {
-      "atk_right": {
-        "length": 4,
-        "row": 0
-      },
-      "walk_right": {
-        "length": 4,
-        "row": 1
-      },
-      "idle_right": {
-        "length": 2,
-        "row": 2
-      },
-      "atk_up": {
-        "length": 4,
-        "row": 3
-      },
-      "walk_up": {
-        "length": 4,
-        "row": 4
-      },
-      "idle_up": {
-        "length": 2,
-        "row": 5
-      },
-      "atk_down": {
-        "length": 4,
-        "row": 6
-      },
-      "walk_down": {
-        "length": 4,
-        "row": 7
-      },
-      "idle_down": {
-        "length": 2,
-        "row": 8
-      }
-    },
-    "offsetX": -5,
-    "offsetY": -13
-  },
-  {
-    "id": "rabbitarmor",
-    "width": 32,
-    "height": 32,
-    "offsetX": -8,
-    "offsetY": -12
-  },
-  {
-    "id": "radisharmor",
-    "width": 32,
-    "height": 32,
-    "offsetX": -8,
-    "offsetY": -17
-  },
-  {
-    "id": "rainbowapro",
-    "width": 32,
-    "height": 32,
-    "offsetX": -8,
-    "offsetY": -12
-  },
-  {
-    "id": "rainbowsword",
-    "width": 48,
-    "height": 48,
-    "offsetX": -17,
-    "offsetY": -21
-  },
-  {
-    "id": "ratarcherarmor",
-    "width": 32,
-    "height": 32,
-    "offsetX": -8,
-    "offsetY": -12
-  },
-  {
-    "id": "ratarmor",
-    "width": 32,
-    "height": 32,
-    "offsetX": -8,
-    "offsetY": -12
-  },
-  {
-    "id": "rat",
-    "width": 48,
-    "height": 48,
-    "idleSpeed": 250,
-    "animations": {
-      "death": {
-        "length": 4,
-        "row": 0
-      },
-      "atk_right": {
-        "length": 6,
-        "row": 1
-      },
-      "walk_right": {
-        "length": 3,
-        "row": 2
-      },
-      "idle_right": {
-        "length": 2,
-        "row": 3
-      },
-      "atk_up": {
-        "length": 4,
-        "row": 4
-      },
-      "walk_up": {
-        "length": 4,
-        "row": 5
-      },
-      "idle_up": {
-        "length": 4,
-        "row": 6
-      },
-      "atk_down": {
-        "length": 4,
-        "row": 7
-      },
-      "walk_down": {
-        "length": 4,
-        "row": 8
-      },
-      "idle_down": {
-        "length": 4,
-        "row": 9
-      }
-    }
-  },
-  {
-    "id": "rathat",
-    "width": 48,
-    "height": 48,
-    "idleSpeed": 250,
-    "animations": {
-      "death": {
-        "length": 4,
-        "row": 0
-      },
-      "atk_right": {
-        "length": 6,
-        "row": 1
-      },
-      "walk_right": {
-        "length": 3,
-        "row": 2
-      },
-      "idle_right": {
-        "length": 2,
-        "row": 3
-      },
-      "atk_up": {
-        "length": 4,
-        "row": 4
-      },
-      "walk_up": {
-        "length": 4,
-        "row": 5
-      },
-      "idle_up": {
-        "length": 4,
-        "row": 6
-      },
-      "atk_down": {
-        "length": 4,
-        "row": 7
-      },
-      "walk_down": {
-        "length": 4,
-        "row": 8
-      },
-      "idle_down": {
-        "length": 4,
-        "row": 9
-      }
-    }
-  },
-  {
-    "id": "icerat",
-    "width": 48,
-    "height": 48,
-    "idleSpeed": 200,
-    "animations": {
-      "death": {
-        "length": 4,
-        "row": 0
-      },
-      "atk_right": {
-        "length": 6,
-        "row": 1
-      },
-      "walk_right": {
-        "length": 3,
-        "row": 2
-      },
-      "idle_right": {
-        "length": 2,
-        "row": 3
-      },
-      "atk_up": {
-        "length": 4,
-        "row": 4
-      },
-      "walk_up": {
-        "length": 4,
-        "row": 5
-      },
-      "idle_up": {
-        "length": 4,
-        "row": 6
-      },
-      "atk_down": {
-        "length": 4,
-        "row": 7
-      },
-      "walk_down": {
-        "length": 4,
-        "row": 8
-      },
-      "idle_down": {
-        "length": 4,
-        "row": 9
-      }
-    }
-  },
-  {
-    "id": "redarcherarmor",
-    "width": 32,
-    "height": 32,
-    "offsetX": -8,
-    "offsetY": -12
-  },
-  {
-    "id": "redarmor",
-    "width": 32,
-    "height": 32,
-    "offsetX": -8,
-    "offsetY": -12
-  },
-  {
-    "id": "bluearmor",
-    "width": 32,
-    "height": 32,
-    "offsetX": -8,
-    "offsetY": -12
-  },
-  {
-    "id": "redbikinigirlnpc",
-    "width": 24,
-    "height": 24,
-    "animations": {
-      "idle_down": {
-        "length": 2,
-        "row": 0
-      }
-    },
-    "offsetX": -4,
-    "offsetY": -8
-  },
-  {
-    "id": "redbow",
-    "width": 48,
-    "height": 48,
-    "offsetX": -17,
-    "offsetY": -21
-  },
-  {
-    "id": "redcockroach",
-    "width": 42,
-    "height": 42,
-    "animations": {
-      "atk_right": {
-        "length": 3,
-        "row": 0
-      },
-      "walk_right": {
-        "length": 3,
-        "row": 1
-      },
-      "idle_right": {
-        "length": 2,
-        "row": 2
-      },
-      "atk_up": {
-        "length": 3,
-        "row": 3
-      },
-      "walk_up": {
-        "length": 3,
-        "row": 4
-      },
-      "idle_up": {
-        "length": 2,
-        "row": 5
-      },
-      "atk_down": {
-        "length": 3,
-        "row": 6
-      },
-      "walk_down": {
-        "length": 3,
-        "row": 7
-      },
-      "idle_down": {
-        "length": 2,
-        "row": 8
-      }
-    },
-    "offsetX": -14,
-    "offsetY": -21
-  },
-  {
-    "id": "reddamboarmor",
-    "width": 32,
-    "height": 32,
-    "offsetX": -8,
-    "offsetY": -12
-  },
-  {
-    "id": "redelf",
-    "width": 32,
-    "height": 32,
-    "animations": {
-      "atk_right": {
-        "length": 4,
-        "row": 0
-      },
-      "walk_right": {
-        "length": 4,
-        "row": 1
-      },
-      "idle_right": {
-        "length": 2,
-        "row": 2
-      },
-      "atk_up": {
-        "length": 4,
-        "row": 3
-      },
-      "walk_up": {
-        "length": 4,
-        "row": 4
-      },
-      "idle_up": {
-        "length": 2,
-        "row": 5
-      },
-      "atk_down": {
-        "length": 4,
-        "row": 6
-      },
-      "walk_down": {
-        "length": 4,
-        "row": 7
-      },
-      "idle_down": {
-        "length": 2,
-        "row": 8
-      }
-    },
-    "offsetX": -8,
-    "offsetY": -12
-  },
-  {
-    "id": "redenelbow",
-    "width": 48,
-    "height": 48,
-    "offsetX": -17,
-    "offsetY": -21
-  },
-  {
-    "id": "redfish",
-    "width": 32,
-    "height": 32,
-    "offsetX": -5,
-    "offsetY": -13
-  },
-  {
-    "id": "redguardarcherarmor",
-    "width": 32,
-    "height": 32,
-    "offsetX": -8,
-    "offsetY": -12
-  },
-  {
-    "id": "redguardarmor",
-    "width": 32,
-    "height": 32,
-    "offsetX": -8,
-    "offsetY": -12
-  },
-  {
-    "id": "redguard",
-    "width": 32,
-    "height": 32,
-    "offsetX": -8,
-    "offsetY": -13
-  },
-  {
-    "id": "redlightbow",
-    "width": 48,
-    "height": 48,
-    "offsetX": -17,
-    "offsetY": -21
-  },
-  {
-    "id": "redlightsaber",
-    "width": 48,
-    "height": 48,
-    "offsetX": -17,
-    "offsetY": -21
-  },
-  {
-    "id": "redmetalbow",
-    "width": 48,
-    "height": 48,
-    "offsetX": -17,
-    "offsetY": -21
-  },
-  {
-    "id": "redmetalsword",
-    "width": 48,
-    "height": 48,
-    "offsetX": -17,
-    "offsetY": -21
-  },
-  {
-    "id": "redmouse",
-    "width": 26,
-    "height": 26,
-    "animations": {
-      "atk_right": {
-        "length": 3,
-        "row": 0
-      },
-      "walk_right": {
-        "length": 3,
-        "row": 1
-      },
-      "idle_right": {
-        "length": 2,
-        "row": 2
-      },
-      "atk_up": {
-        "length": 3,
-        "row": 3
-      },
-      "walk_up": {
-        "length": 4,
-        "row": 4
-      },
-      "idle_up": {
-        "length": 2,
-        "row": 5
-      },
-      "atk_down": {
-        "length": 3,
-        "row": 6
-      },
-      "walk_down": {
-        "length": 4,
-        "row": 7
-      },
-      "idle_down": {
-        "length": 2,
-        "row": 8
-      }
-    },
-    "offsetX": -5,
-    "offsetY": -8
-  },
-  {
-    "id": "redpirateskeleton",
-    "width": 48,
-    "height": 48,
-    "animations": {
-      "atk_right": {
-        "length": 3,
-        "row": 0
-      },
-      "walk_right": {
-        "length": 4,
-        "row": 1
-      },
-      "idle_right": {
-        "length": 2,
-        "row": 2
-      },
-      "atk_up": {
-        "length": 3,
-        "row": 3
-      },
-      "walk_up": {
-        "length": 4,
-        "row": 4
-      },
-      "idle_up": {
-        "length": 3,
-        "row": 5
-      },
-      "atk_down": {
-        "length": 3,
-        "row": 6
-      },
-      "walk_down": {
-        "length": 4,
-        "row": 7
-      },
-      "idle_down": {
-        "length": 3,
-        "row": 8
-      }
-    },
-    "offsetX": -16,
-    "offsetY": -23
-  },
-  {
-    "id": "redsicklebow",
-    "width": 48,
-    "height": 48,
-    "offsetX": -17,
-    "offsetY": -21
-  },
-  {
-    "id": "redsickle",
-    "width": 48,
-    "height": 48,
-    "offsetX": -17,
-    "offsetY": -21
-  },
-  {
-    "id": "redstoremannpc",
-    "width": 24,
-    "height": 24,
-    "animations": {
-      "idle_down": {
-        "length": 2,
-        "row": 0
-      }
-    },
-    "offsetX": -4,
-    "offsetY": -8
-  },
-  {
-    "id": "purplestoremannpc",
-    "width": 24,
-    "height": 24,
-    "animations": {
-      "idle_down": {
-        "length": 2,
-        "row": 0
-      }
-    },
-    "offsetX": -4,
-    "offsetY": -8
-  },
-  {
-    "id": "greenstoremannpc",
-    "width": 24,
-    "height": 24,
-    "animations": {
-      "idle_down": {
-        "length": 2,
-        "row": 0
-      }
-    },
-    "offsetX": -4,
-    "offsetY": -8
-  },
-  {
-    "id": "redsword",
-    "width": 48,
-    "height": 48,
-    "offsetX": -16,
-    "offsetY": -20
-  },
-  {
-    "id": "icesword",
-    "width": 48,
-    "height": 48,
-    "offsetX": -16,
-    "offsetY": -20
-  },
-  {
-    "id": "redwingarcherarmor",
-    "width": 32,
-    "height": 32,
-    "offsetX": -8,
-    "offsetY": -12
-  },
-  {
-    "id": "redwingarmor",
-    "width": 32,
-    "height": 32,
-    "offsetX": -8,
-    "offsetY": -12
-  },
-  {
-    "id": "regionarmor",
-    "width": 32,
-    "height": 32,
-    "offsetX": -8,
-    "offsetY": -12
-  },
-  {
-    "id": "regionhenchman",
-    "width": 64,
-    "height": 72,
-    "animations": {
-      "atk_right": {
-        "length": 6,
-        "row": 0
-      },
-      "walk_right": {
-        "length": 6,
-        "row": 1
-      },
-      "idle_right": {
-        "length": 2,
-        "row": 2
-      },
-      "atk_up": {
-        "length": 6,
-        "row": 3
-      },
-      "walk_up": {
-        "length": 6,
-        "row": 4
-      },
-      "idle_up": {
-        "length": 2,
-        "row": 5
-      },
-      "atk_down": {
-        "length": 6,
-        "row": 6
-      },
-      "walk_down": {
-        "length": 5,
-        "row": 7
-      },
-      "idle_down": {
-        "length": 2,
-        "row": 8
-      }
-    },
-    "offsetX": -24,
-    "offsetY": -39
-  },
-  {
-    "id": "rhaphidophoridae",
-    "width": 48,
-    "height": 48,
-    "animations": {
-      "atk_right": {
-        "length": 6,
-        "row": 0
-      },
-      "walk_right": {
-        "length": 6,
-        "row": 1
-      },
-      "idle_right": {
-        "length": 2,
-        "row": 2
-      },
-      "atk_up": {
-        "length": 6,
-        "row": 3
-      },
-      "walk_up": {
-        "length": 6,
-        "row": 4
-      },
-      "idle_up": {
-        "length": 2,
-        "row": 5
-      },
-      "atk_down": {
-        "length": 6,
-        "row": 6
-      },
-      "walk_down": {
-        "length": 6,
-        "row": 7
-      },
-      "idle_down": {
-        "length": 2,
-        "row": 8
-      }
-    },
-    "offsetX": -16,
-    "offsetY": -22
-  },
-  {
-    "id": "rick",
-    "width": 32,
-    "height": 32,
-    "animations": {
-      "idle_down": {
-        "length": 4,
-        "row": 0
-      }
-    },
-    "offsetX": -8,
-    "offsetY": -12
-  },
-  {
-    "id": "robotarmor",
-    "width": 32,
-    "height": 32,
-    "offsetX": -8,
-    "offsetY": -12
-  },
-  {
-    "id": "rosebow",
-    "width": 48,
-    "height": 48,
-    "offsetX": -17,
-    "offsetY": -21
-  },
-  {
-    "id": "rose",
-    "width": 32,
-    "height": 32,
-    "offsetX": -8,
-    "offsetY": -13
-  },
-  {
-    "id": "rudolfarmor",
-    "width": 32,
-    "height": 32,
-    "offsetX": -8,
-    "offsetY": -16
-  },
-  {
-    "id": "rudolf",
-    "width": 42,
-    "height": 42,
-    "offsetX": -14,
-    "offsetY": -21
-  },
-  {
-    "id": "santaelf",
-    "width": 32,
-    "height": 32,
-    "offsetX": -8,
-    "offsetY": -12
-  },
-  {
-    "id": "santa",
-    "width": 64,
-    "height": 72,
-    "animations": {
-      "atk_right": {
-        "length": 3,
-        "row": 0
-      },
-      "walk_right": {
-        "length": 6,
-        "row": 1
-      },
-      "idle_right": {
-        "length": 2,
-        "row": 2
-      },
-      "atk_up": {
-        "length": 3,
-        "row": 3
-      },
-      "walk_up": {
-        "length": 6,
-        "row": 4
-      },
-      "idle_up": {
-        "length": 2,
-        "row": 5
-      },
-      "atk_down": {
-        "length": 3,
-        "row": 6
-      },
-      "walk_down": {
-        "length": 6,
-        "row": 7
-      },
-      "idle_down": {
-        "length": 2,
-        "row": 8
-      }
-    },
-    "offsetX": -24,
-    "offsetY": -55
-  },
-  {
-    "id": "schooluniform",
-    "width": 32,
-    "height": 32,
-    "offsetX": -8,
-    "offsetY": -12
-  },
-  {
-    "id": "scientist",
-    "width": 24,
-    "height": 24,
-    "animations": {
-      "idle_down": {
-        "length": 2,
-        "row": 0
-      }
-    },
-    "offsetX": -4,
-    "offsetY": -8
-  },
-  {
-    "id": "scimitar",
-    "width": 32,
-    "height": 32,
-    "offsetX": -8,
-    "offsetY": -12
-  },
-  {
-    "id": "seadragonarmor",
-    "width": 32,
-    "height": 32,
-    "offsetX": -8,
-    "offsetY": -12
-  },
-  {
-    "id": "seadragon",
-    "width": 64,
-    "height": 72,
-    "animations": {
-      "atk_right": {
-        "length": 6,
-        "row": 0
-      },
-      "walk_right": {
-        "length": 6,
-        "row": 1
-      },
-      "idle_right": {
-        "length": 2,
-        "row": 2
-      },
-      "atk_up": {
-        "length": 6,
-        "row": 3
-      },
-      "walk_up": {
-        "length": 6,
-        "row": 4
-      },
-      "idle_up": {
-        "length": 2,
-        "row": 5
-      },
-      "atk_down": {
-        "length": 6,
-        "row": 6
-      },
-      "walk_down": {
-        "length": 6,
-        "row": 7
-      },
-      "idle_down": {
-        "length": 2,
-        "row": 8
-      },
-      "Group 5": {
-        "length": 3,
-        "row": 9
-      }
-    },
-    "offsetX": -24,
-    "offsetY": -39
-  },
-  {
-    "id": "seahorsebow",
-    "width": 48,
-    "height": 48,
-    "offsetX": -17,
-    "offsetY": -21
-  },
-  {
-    "id": "searage",
-    "width": 48,
-    "height": 48,
-    "offsetX": -17,
-    "offsetY": -21
-  },
-  {
-    "id": "secondsonangelnpc",
-    "width": 24,
-    "height": 24,
-    "animations": {
-      "idle_down": {
-        "length": 2,
-        "row": 0
-      }
-    },
-    "offsetX": -4,
-    "offsetY": -8
-  },
-  {
-    "id": "shadow16",
-    "width": 16,
-    "height": 16
-  },
-  {
-    "id": "shadowregionarmor",
-    "width": 32,
-    "height": 32,
-    "offsetX": -8,
-    "offsetY": -12
-  },
-  {
-    "id": "shadowregion",
-    "width": 42,
-    "height": 42,
-    "offsetX": -14,
-    "offsetY": -21
-  },
-  {
-    "id": "shepherdboy",
-    "width": 24,
-    "height": 24,
-    "animations": {
-      "idle_down": {
-        "length": 2,
-        "row": 0
-      }
-    },
-    "offsetX": -4,
-    "offsetY": -8
-  },
-  {
-    "id": "shieldbenef",
-    "width": 32,
-    "height": 30,
-    "animations": {
-      "atk_right": {
-        "length": 8,
-        "row": 0
-      },
-      "walk_right": {
-        "length": 8,
-        "row": 0
-      },
-      "idle_right": {
-        "length": 8,
-        "row": 0
-      },
-      "atk_up": {
-        "length": 8,
-        "row": 0
-      },
-      "walk_up": {
-        "length": 8,
-        "row": 0
-      },
-      "idle_up": {
-        "length": 8,
-        "row": 0
-      },
-      "atk_down": {
-        "length": 8,
-        "row": 0
-      },
-      "walk_down": {
-        "length": 8,
-        "row": 0
-      },
-      "idle_down": {
-        "length": 8,
-        "row": 0
-      }
-    },
-    "offsetX": -6,
-    "offsetY": -10
-  },
-  {
-    "id": "sicklebow",
-    "width": 48,
-    "height": 48,
-    "offsetX": -17,
-    "offsetY": -21
-  },
-  {
-    "id": "sickle",
-    "width": 48,
-    "height": 48,
-    "offsetX": -17,
-    "offsetY": -21
-  },
-  {	"id": "sidesword",
-    "width": 48,
-    "height": 48,
-    "offsetX": -16,
-    "offsetY": -25
-  },
-  {
-    "id": "silvermedal",
-    "width": 12,
-    "height": 12
-  },
-  {
-    "id": "skeleton2",
-    "width": 48,
-    "height": 48,
-    "animations": {
-      "atk_right": {
-        "length": 3,
-        "row": 0
-      },
-      "walk_right": {
-        "length": 4,
-        "row": 1
-      },
-      "idle_right": {
-        "length": 2,
-        "row": 2
-      },
-      "atk_up": {
-        "length": 3,
-        "row": 3
-      },
-      "walk_up": {
-        "length": 4,
-        "row": 4
-      },
-      "idle_up": {
-        "length": 2,
-        "row": 5
-      },
-      "atk_down": {
-        "length": 3,
-        "row": 6
-      },
-      "walk_down": {
-        "length": 4,
-        "row": 7
-      },
-      "idle_down": {
-        "length": 3,
-        "row": 8
-      }
-    },
-    "offsetX": -16,
-    "offsetY": -20
-  },
-  {
-    "id": "skeleton",
-    "width": 48,
-    "height": 48,
-    "animations": {
-      "atk_right": {
-        "length": 3,
-        "row": 0
-      },
-      "walk_right": {
-        "length": 4,
-        "row": 1
-      },
-      "idle_right": {
-        "length": 2,
-        "row": 2
-      },
-      "atk_up": {
-        "length": 3,
-        "row": 3
-      },
-      "walk_up": {
-        "length": 4,
-        "row": 4
-      },
-      "idle_up": {
-        "length": 3,
-        "row": 5
-      },
-      "atk_down": {
-        "length": 3,
-        "row": 6
-      },
-      "walk_down": {
-        "length": 4,
-        "row": 7
-      },
-      "idle_down": {
-        "length": 3,
-        "row": 8
-      }
-    },
-    "offsetX": -16,
-    "offsetY": -20
-  },
-  {
-    "id": "skeletonking",
-    "width": 64,
-    "height": 72,
-    "animations": {
-      "atk_right": {
-        "length": 6,
-        "row": 0
-      },
-      "walk_right": {
-        "length": 3,
-        "row": 1
-      },
-      "idle_right": {
-        "length": 4,
-        "row": 2
-      },
-      "atk_up": {
-        "length": 5,
-        "row": 3
-      },
-      "walk_up": {
-        "length": 4,
-        "row": 4
-      },
-      "idle_up": {
-        "length": 4,
-        "row": 5
-      },
-      "atk_down": {
-        "length": 6,
-        "row": 6
-      },
-      "walk_down": {
-        "length": 4,
-        "row": 7
-      },
-      "idle_down": {
-        "length": 4,
-        "row": 8
-      },
-      "Group 5": {
-        "length": 3,
-        "row": 9
-      }
-    },
-    "offsetX": -24,
-    "offsetY": -36
-  },
-  {
-    "id": "skydinosaur",
-    "width": 64,
-    "height": 72,
-    "animations": {
-      "atk_right": {
-        "length": 6,
-        "row": 0
-      },
-      "walk_right": {
-        "length": 5,
-        "row": 1
-      },
-      "idle_right": {
-        "length": 2,
-        "row": 2
-      },
-      "atk_up": {
-        "length": 6,
-        "row": 3
-      },
-      "walk_up": {
-        "length": 6,
-        "row": 4
-      },
-      "idle_up": {
-        "length": 2,
-        "row": 5
-      },
-      "atk_down": {
-        "length": 6,
-        "row": 6
-      },
-      "walk_down": {
-        "length": 6,
-        "row": 7
-      },
-      "idle_down": {
-        "length": 2,
-        "row": 8
-      },
-      "Group 5": {
-        "length": 3,
-        "row": 9
-      }
-    },
-    "offsetX": -24,
-    "offsetY": -49
-  },
-  {
-    "id": "skyelf",
-    "width": 32,
-    "height": 32,
-    "animations": {
-      "atk_right": {
-        "length": 4,
-        "row": 0
-      },
-      "walk_right": {
-        "length": 4,
-        "row": 1
-      },
-      "idle_right": {
-        "length": 2,
-        "row": 2
-      },
-      "atk_up": {
-        "length": 4,
-        "row": 3
-      },
-      "walk_up": {
-        "length": 4,
-        "row": 4
-      },
-      "idle_up": {
-        "length": 2,
-        "row": 5
-      },
-      "atk_down": {
-        "length": 4,
-        "row": 6
-      },
-      "walk_down": {
-        "length": 4,
-        "row": 7
-      },
-      "idle_down": {
-        "length": 2,
-        "row": 8
-      }
-    },
-    "offsetX": -8,
-    "offsetY": -12
-  },
-  {
-    "id": "skylightbow",
-    "width": 48,
-    "height": 48,
-    "offsetX": -17,
-    "offsetY": -21
-  },
-  {
-    "id": "skylightsaber",
-    "width": 48,
-    "height": 48,
-    "offsetX": -17,
-    "offsetY": -21
-  },
-  {
-    "id": "slime",
-    "width": 32,
-    "height": 32,
-    "offsetX": -6,
-    "offsetY": -12
-  },
-  {
-    "id": "smalldevil",
-    "width": 42,
-    "height": 42,
-    "animations": {
-      "atk_right": {
-        "length": 4,
-        "row": 0
-      },
-      "walk_right": {
-        "length": 2,
-        "row": 1
-      },
-      "idle_right": {
-        "length": 2,
-        "row": 2
-      },
-      "atk_up": {
-        "length": 4,
-        "row": 3
-      },
-      "walk_up": {
-        "length": 2,
-        "row": 4
-      },
-      "idle_up": {
-        "length": 2,
-        "row": 5
-      },
-      "atk_down": {
-        "length": 4,
-        "row": 6
-      },
-      "walk_down": {
-        "length": 2,
-        "row": 7
-      },
-      "idle_down": {
-        "length": 2,
-        "row": 8
-      }
-    },
-    "offsetX": -14,
-    "offsetY": -16
-  },
-  {
-    "id": "snek",
-    "width": 28,
-    "height": 28,
-    "animations": {
-      "atk_right": {
-        "length": 5,
-        "row": 0
-      },
-      "walk_right": {
-        "length": 4,
-        "row": 1
-      },
-      "idle_right": {
-        "length": 4,
-        "row": 2
-      },
-      "atk_up": {
-        "length": 5,
-        "row": 3
-      },
-      "walk_up": {
-        "length": 4,
-        "row": 4
-      },
-      "idle_up": {
-        "length": 4,
-        "row": 5
-      },
-      "atk_down": {
-        "length": 5,
-        "row": 6
-      },
-      "walk_down": {
-        "length": 4,
-        "row": 7
-      },
-      "idle_down": {
-        "length": 6,
-        "row": 8
-      }
-    },
-    "offsetX": -6,
-    "offsetY": -10
-  },
-  {
-    "id": "snowelf",
-    "width": 32,
-    "height": 32,
-    "animations": {
-      "atk_right": {
-        "length": 4,
-        "row": 0
-      },
-      "walk_right": {
-        "length": 4,
-        "row": 1
-      },
-      "idle_right": {
-        "length": 2,
-        "row": 2
-      },
-      "atk_up": {
-        "length": 4,
-        "row": 3
-      },
-      "walk_up": {
-        "length": 4,
-        "row": 4
-      },
-      "idle_up": {
-        "length": 2,
-        "row": 5
-      },
-      "atk_down": {
-        "length": 4,
-        "row": 6
-      },
-      "walk_down": {
-        "length": 4,
-        "row": 7
-      },
-      "idle_down": {
-        "length": 2,
-        "row": 8
-      }
-    },
-    "offsetX": -8,
-    "offsetY": -12
-  },
-  {
-    "id": "snowfoxarcherarmor",
-    "width": 32,
-    "height": 32,
-    "offsetX": -8,
-    "offsetY": -12
-  },
-  {
-    "id": "snowfoxarmor",
-    "width": 32,
-    "height": 32,
-    "offsetX": -8,
-    "offsetY": -12
-  },
-  {
-    "id": "snowlady",
-    "width": 48,
-    "height": 48,
-    "animations": {
-      "atk_right": {
-        "length": 4,
-        "row": 0
-      },
-      "walk_right": {
-        "length": 6,
-        "row": 1
-      },
-      "idle_right": {
-        "length": 2,
-        "row": 2
-      },
-      "atk_up": {
-        "length": 4,
-        "row": 3
-      },
-      "walk_up": {
-        "length": 6,
-        "row": 4
-      },
-      "idle_up": {
-        "length": 2,
-        "row": 5
-      },
-      "atk_down": {
-        "length": 4,
-        "row": 6
-      },
-      "walk_down": {
-        "length": 6,
-        "row": 7
-      },
-      "idle_down": {
-        "length": 2,
-        "row": 8
-      }
-    },
-    "offsetX": -16,
-    "offsetY": -25
-  },
-  {
-    "id": "snowmanarmor",
-    "width": 32,
-    "height": 32,
-    "offsetX": -8,
-    "offsetY": -12
-  },
-  {
-    "id": "snowman",
-    "width": 32,
-    "height": 32,
-    "animations": {
-      "atk_right": {
-        "length": 4,
-        "row": 0
-      },
-      "walk_right": {
-        "length": 4,
-        "row": 1
-      },
-      "idle_right": {
-        "length": 3,
-        "row": 2
-      },
-      "atk_up": {
-        "length": 4,
-        "row": 3
-      },
-      "walk_up": {
-        "length": 4,
-        "row": 4
-      },
-      "idle_up": {
-        "length": 3,
-        "row": 5
-      },
-      "atk_down": {
-        "length": 4,
-        "row": 6
-      },
-      "walk_down": {
-        "length": 4,
-        "row": 7
-      },
-      "idle_down": {
-        "length": 3,
-        "row": 8
-      }
-    },
-    "offsetX": -5,
-    "offsetY": -13
-  },
-  {
-    "id": "snowrabbit",
-    "width": 32,
-    "height": 32,
-    "animations": {
-      "atk_right": {
-        "length": 4,
-        "row": 0
-      },
-      "walk_right": {
-        "length": 4,
-        "row": 1
-      },
-      "idle_right": {
-        "length": 2,
-        "row": 2
-      },
-      "atk_up": {
-        "length": 5,
-        "row": 3
-      },
-      "walk_up": {
-        "length": 4,
-        "row": 4
-      },
-      "idle_up": {
-        "length": 2,
-        "row": 5
-      },
-      "atk_down": {
-        "length": 5,
-        "row": 6
-      },
-      "walk_down": {
-        "length": 4,
-        "row": 7
-      },
-      "idle_down": {
-        "length": 2,
-        "row": 8
-      }
-    },
-    "offsetX": -5,
-    "offsetY": -13
-  },
-  {
-    "id": "snowshepherdboy",
-    "width": 24,
-    "height": 24,
-    "animations": {
-      "idle_down": {
-        "length": 2,
-        "row": 0
-      }
-    },
-    "offsetX": -4,
-    "offsetY": -8
-  },
-  {
-    "id": "snowwolf",
-    "width": 42,
-    "height": 42,
-    "offsetX": -14,
-    "offsetY": -21
-  },
-  {
-    "id": "soldierant",
-    "width": 48,
-    "height": 48,
-    "animations": {
-      "atk_right": {
-        "length": 4,
-        "row": 0
-      },
-      "walk_right": {
-        "length": 6,
-        "row": 1
-      },
-      "idle_right": {
-        "length": 2,
-        "row": 2
-      },
-      "atk_up": {
-        "length": 4,
-        "row": 3
-      },
-      "walk_up": {
-        "length": 6,
-        "row": 4
-      },
-      "idle_up": {
-        "length": 2,
-        "row": 5
-      },
-      "atk_down": {
-        "length": 4,
-        "row": 6
-      },
-      "walk_down": {
-        "length": 6,
-        "row": 7
-      },
-      "idle_down": {
-        "length": 2,
-        "row": 8
-      }
-    },
-    "offsetX": -16,
-    "offsetY": -27
-  },
-  {
-    "id": "soldier",
-    "width": 24,
-    "height": 24,
-    "animations": {
-      "idle_down": {
-        "length": 2,
-        "row": 0
-      }
-    },
-    "offsetX": -4,
-    "offsetY": -8
-  },
-  {
-    "id": "sorcerer",
-    "width": 26,
-    "height": 26,
-    "animations": {
-      "idle_down": {
-        "length": 6,
-        "row": 0
-      }
-    },
-    "offsetX": -5,
-    "offsetY": -9
-  },
-  {
-    "id": "soybeanbug",
-    "width": 48,
-    "height": 48,
-    "animations": {
-      "atk_right": {
-        "length": 6,
-        "row": 0
-      },
-      "walk_right": {
-        "length": 6,
-        "row": 1
-      },
-      "idle_right": {
-        "length": 2,
-        "row": 2
-      },
-      "atk_up": {
-        "length": 6,
-        "row": 3
-      },
-      "walk_up": {
-        "length": 6,
-        "row": 4
-      },
-      "idle_up": {
-        "length": 2,
-        "row": 5
-      },
-      "atk_down": {
-        "length": 6,
-        "row": 6
-      },
-      "walk_down": {
-        "length": 6,
-        "row": 7
-      },
-      "idle_down": {
-        "length": 2,
-        "row": 8
-      }
-    },
-    "offsetX": -16,
-    "offsetY": -30
-  },
-  {
-    "id": "sparks", "offsetX": 0, "offsetY": 0 },
-  {
-    "id": "spear",
-    "width": 32,
-    "height": 32,
-    "offsetX": -8,
-    "offsetY": -12
-  },
-  {
-    "id": "spectre",
-    "width": 34,
-    "height": 34,
-    "animations": {
-      "atk_right": {
-        "length": 8,
-        "row": 0
-      },
-      "walk_right": {
-        "length": 4,
-        "row": 1
-      },
-      "idle_right": {
-        "length": 2,
-        "row": 2
-      },
-      "atk_up": {
-        "length": 6,
-        "row": 3
-      },
-      "walk_up": {
-        "length": 8,
-        "row": 4
-      },
-      "idle_up": {
-        "length": 8,
-        "row": 5
-      },
-      "atk_down": {
-        "length": 6,
-        "row": 6
-      },
-      "walk_down": {
-        "length": 4,
-        "row": 7
-      },
-      "idle_down": {
-        "length": 2,
-        "row": 8
-      }
-    },
-    "offsetX": -9,
-    "offsetY": -13
-  },
-  {
-    "id": "spider",
-    "width": 35,
-    "height": 35,
-    "animations": {
-      "death": {
-        "length": 1,
-        "row": 8
-      },
-      "atk_right": {
-        "length": 2,
-        "row": 7
-      },
-      "walk_right": {
-        "length": 5,
-        "row": 3
-      },
-      "idle_right": {
-        "length": 1,
-        "row": 3
-      },
-      "atk_up": {
-        "length": 2,
-        "row": 6
-      },
-      "idle_up": {
-        "length": 1,
-        "row": 2
-      },
-      "walk_up": {
-        "length": 5,
-        "row": 2
-      },
-      "atk_down": {
-        "length": 2,
-        "row": 4
-      },
-      "walk_down": {
-        "length": 5,
-        "row": 0
-      },
-      "idle_down": {
-        "length": 1,
-        "row": 0
-      }
-    },
-    "offsetX": -8,
-    "offsetY": -8
-  },
-  {
-    "id": "sponge",
-    "width": 24,
-    "height": 24,
-    "animations": {
-      "idle_down": {
-        "length": 2,
-        "row": 0
-      }
-    },
-    "offsetX": -4,
-    "offsetY": -8
-  },
-  {
-    "id": "squeakyhammer",
-    "width": 32,
-    "height": 32,
-    "offsetX": -8,
-    "offsetY": -12
-  },
-  {
-    "id": "squidarmor",
-    "width": 32,
-    "height": 32,
-    "offsetX": -8,
-    "offsetY": -12
-  },
-  {
-    "id": "squid",
-    "width": 48,
-    "height": 48,
-    "animations": {
-      "atk_right": {
-        "length": 5,
-        "row": 0
-      },
-      "walk_right": {
-        "length": 3,
-        "row": 1
-      },
-      "idle_right": {
-        "length": 2,
-        "row": 2
-      },
-      "atk_up": {
-        "length": 5,
-        "row": 3
-      },
-      "walk_up": {
-        "length": 6,
-        "row": 4
-      },
-      "idle_up": {
-        "length": 2,
-        "row": 5
-      },
-      "atk_down": {
-        "length": 5,
-        "row": 6
-      },
-      "walk_down": {
-        "length": 6,
-        "row": 7
-      },
-      "idle_down": {
-        "length": 2,
-        "row": 8
-      }
-    },
-    "offsetX": -16,
-    "offsetY": -30
-  },
-  {
-    "id": "effect-stun",
-    "width": 48,
-    "height": 48,
-    "animations": {
-      "effect": {
-        "length": 6,
-        "row": 0
-      }
-    },
-    "offsetX": -15,
-    "offsetY": -38
-  },
-  {
-    "id": "suicideghost",
-    "width": 48,
-    "height": 48,
-    "animations": {
-      "atk_right": {
-        "length": 6,
-        "row": 0
-      },
-      "walk_right": {
-        "length": 4,
-        "row": 1
-      },
-      "idle_right": {
-        "length": 2,
-        "row": 2
-      },
-      "atk_up": {
-        "length": 6,
-        "row": 3
-      },
-      "walk_up": {
-        "length": 4,
-        "row": 4
-      },
-      "idle_up": {
-        "length": 2,
-        "row": 5
-      },
-      "atk_down": {
-        "length": 6,
-        "row": 6
-      },
-      "walk_down": {
-        "length": 4,
-        "row": 7
-      },
-      "idle_down": {
-        "length": 2,
-        "row": 8
-      }
-    },
-    "offsetX": -16,
-    "offsetY": -30
-  },
-  {
-    "id": "effect-supercat",
-    "width": 32,
-    "height": 64,
-    "animations": {
-      "effect": {
-        "length": 10,
-        "row": 0
-      }
-    },
-    "offsetX": -8,
-    "offsetY": -42
-  },
-  {
-    "id": "superiorangelnpc",
-    "width": 24,
-    "height": 24,
-    "animations": {
-      "idle_down": {
-        "length": 2,
-        "row": 0
-      }
-    },
-    "offsetX": -4,
-    "offsetY": -8
-  },
-  {
-    "id": "sword1",
-    "width": 32,
-    "height": 32,
-    "offsetX": -8,
-    "offsetY": -12
-  },
-  {
-    "id": "sword2",
-    "width": 48,
-    "height": 48,
-    "offsetX": -16,
-    "offsetY": -20
-  },
-  {
-    "id": "fishingpole",
-    "width": 32,
-    "height": 32,
-    "offsetX": -8,
-    "offsetY": -12
-  },
-  {
-    "id": "lightningscimitar",
-    "width": 48,
-    "height": 48,
-    "offsetX": -16,
-    "offsetY": -20
-  },
-  {
-    "id": "sword",
-    "width": 14,
-    "height": 14,
-    "animations": {
-      "idle_down": {
-        "length": 1,
-        "row": 0
-      }
-    }
-  },
-  {
-    "id": "taekwondo",
-    "width": 32,
-    "height": 32,
-    "offsetX": -8,
-    "offsetY": -12
-  },
-  {
-    "id": "talk",
-    "width": 14,
-    "height": 14,
-    "animations": {
-      "idle_down": {
-        "length": 1,
-        "row": 0
-      }
-    }
-  },
-  {
-    "id": "axe_cursor",
-    "width": 14,
-    "height": 14,
-    "animations": {
-      "idle_down": {
-        "length": 1,
-        "row": 0
-      }
-    }
-  },
-  
-  {
-    "id": "pickaxe_cursor",
-    "width": 14,
-    "height": 14,
-    "animations": {
-      "idle_down": {
-        "length": 1,
-        "row": 0
-      }
-    }
-  },
-  {
-    "id": "target",
-    "animations": {
-      "move": {
-        "length": 4,
-        "row": 0
-      },
-      "atk": {
-        "length": 4,
-        "row": 1
-      }
-    }
-  },
-  {
-    "id": "thiefarmor",
-    "width": 32,
-    "height": 32,
-    "offsetX": -8,
-    "offsetY": -13
-  },
-  {
-    "id": "tigerarmor",
-    "width": 32,
-    "height": 32,
-    "offsetX": -8,
-    "offsetY": -12
-  },
-  {
-    "id": "trident",
-    "width": 32,
-    "height": 32,
-    "offsetX": -8,
-    "offsetY": -12
-  },
-  {
-    "id": "typhoon",
-    "width": 48,
-    "height": 48,
-    "offsetX": -17,
-    "offsetY": -21
-  },
-  {
-    "id": "vampire",
-    "width": 24,
-    "height": 24,
-    "animations": {
-      "idle_down": {
-        "length": 2,
-        "row": 0
-      }
-    },
-    "offsetX": -4,
-    "offsetY": -8
-  },
-  {
-    "id": "vendingmachine",
-    "width": 24,
-    "height": 24,
-    "animations": {
-      "idle_down": {
-        "length": 2,
-        "row": 0
-      }
-    },
-    "offsetX": -4,
-    "offsetY": -8
-  },
-  {
-    "id": "villagegirl",
-    "width": 24,
-    "height": 24,
-    "animations": {
-      "idle_down": {
-        "length": 2,
-        "row": 0
-      }
-    },
-    "offsetX": -4,
-    "offsetY": -8
-  },
-  {
-    "id": "villagegirl2",
-    "width": 24,
-    "height": 24,
-    "animations": {
-      "idle_down": {
-        "length": 2,
-        "row": 0
-      }
-    },
-    "offsetX": -4,
-    "offsetY": -8
-  },
-  {
-    "id": "villagegirl3",
-    "width": 24,
-    "height": 24,
-    "animations": {
-      "idle_down": {
-        "length": 2,
-        "row": 0
-      }
-    },
-    "offsetX": -4,
-    "offsetY": -8
-  },
-  {
-    "id": "villager",
-    "width": 24,
-    "height": 24,
-    "animations": {
-      "idle_down": {
-        "length": 2,
-        "row": 0
-      }
-    },
-    "offsetX": -4,
-    "offsetY": -8
-  },
-  {
-    "id": "miner",
-    "width": 24,
-    "height": 24,
-    "animations": {
-      "idle_down": {
-        "length": 2,
-        "row": 0
-      }
-    },
-    "offsetX": -4,
-    "offsetY": -8
-  },
-  {
-    "id": "violetbow",
-    "width": 48,
-    "height": 48,
-    "offsetX": -17,
-    "offsetY": -21
-  },
-  {
-    "id": "vulture",
-    "width": 48,
-    "height": 48,
-    "animations": {
-      "atk_right": {
-        "length": 3,
-        "row": 0
-      },
-      "walk_right": {
-        "length": 6,
-        "row": 1
-      },
-      "idle_right": {
-        "length": 2,
-        "row": 2
-      },
-      "atk_up": {
-        "length": 3,
-        "row": 3
-      },
-      "walk_up": {
-        "length": 5,
-        "row": 4
-      },
-      "idle_up": {
-        "length": 2,
-        "row": 5
-      },
-      "atk_down": {
-        "length": 3,
-        "row": 6
-      },
-      "walk_down": {
-        "length": 6,
-        "row": 7
-      },
-      "idle_down": {
-        "length": 2,
-        "row": 8
-      }
-    },
-    "offsetX": -16,
-    "offsetY": -25
-  },
-  {
-    "id": "watermelonbow",
-    "width": 48,
-    "height": 48,
-    "offsetX": -17,
-    "offsetY": -21
-  },
-  {
-    "id": "staff",
-    "width": 48,
-    "height": 48,
-    "offsetX": -17,
-    "offsetY": -21
-  },
-  {
-    "id": "lightningstaff",
-    "width": 48,
-    "height": 48,
-    "offsetX": -17,
-    "offsetY": -21
-  },
-  {
-    "id": "naturestaff",
-    "width": 48,
-    "height": 48,
-    "offsetX": -17,
-    "offsetY": -21
-  },
-  {
-    "id": "firestaff",
-    "width": 48,
-    "height": 48,
-    "offsetX": -17,
-    "offsetY": -21
-  },
-  {
-    "id": "icestaff",
-    "width": 48,
-    "height": 48,
-    "offsetX": -17,
-    "offsetY": -21
-  },
-  {
-    "id": "whip",
-    "width": 48,
-    "height": 48,
-    "offsetX": -17,
-    "offsetY": -21
-  },
-  {
-    "id": "whitearcherarmor",
-    "width": 32,
-    "height": 32,
-    "offsetX": -8,
-    "offsetY": -12
-  },
-  {
-    "id": "whitearmor",
-    "width": 32,
-    "height": 32,
-    "offsetX": -8,
-    "offsetY": -12
-  },
-  {
-    "id": "whitebear",
-    "width": 48,
-    "height": 48,
-    "animations": {
-      "atk_right": {
-        "length": 3,
-        "row": 0
-      },
-      "walk_right": {
-        "length": 6,
-        "row": 1
-      },
-      "idle_right": {
-        "length": 2,
-        "row": 2
-      },
-      "atk_up": {
-        "length": 3,
-        "row": 3
-      },
-      "walk_up": {
-        "length": 6,
-        "row": 4
-      },
-      "idle_up": {
-        "length": 2,
-        "row": 5
-      },
-      "atk_down": {
-        "length": 3,
-        "row": 6
-      },
-      "walk_down": {
-        "length": 6,
-        "row": 7
-      },
-      "idle_down": {
-        "length": 2,
-        "row": 8
-      }
-    },
-    "offsetX": -16,
-    "offsetY": -22
-  },
-  {
-    "id": "whitemouse",
-    "width": 26,
-    "height": 26,
-    "animations": {
-      "atk_right": {
-        "length": 3,
-        "row": 0
-      },
-      "walk_right": {
-        "length": 3,
-        "row": 1
-      },
-      "idle_right": {
-        "length": 2,
-        "row": 2
-      },
-      "atk_up": {
-        "length": 3,
-        "row": 3
-      },
-      "walk_up": {
-        "length": 4,
-        "row": 4
-      },
-      "idle_up": {
-        "length": 2,
-        "row": 5
-      },
-      "atk_down": {
-        "length": 3,
-        "row": 6
-      },
-      "walk_down": {
-        "length": 4,
-        "row": 7
-      },
-      "idle_down": {
-        "length": 2,
-        "row": 8
-      }
-    },
-    "offsetX": -5,
-    "offsetY": -8
-  },
-  {
-    "id": "whitetiger",
-    "width": 64,
-    "height": 72,
-    "animations": {
-      "atk_right": {
-        "length": 5,
-        "row": 0
-      },
-      "walk_right": {
-        "length": 6,
-        "row": 1
-      },
-      "idle_right": {
-        "length": 2,
-        "row": 2
-      },
-      "atk_up": {
-        "length": 5,
-        "row": 3
-      },
-      "walk_up": {
-        "length": 6,
-        "row": 4
-      },
-      "idle_up": {
-        "length": 4,
-        "row": 5
-      },
-      "atk_down": {
-        "length": 5,
-        "row": 6
-      },
-      "walk_down": {
-        "length": 6,
-        "row": 7
-      },
-      "idle_down": {
-        "length": 4,
-        "row": 8
-      },
-      "Group 5": {
-        "length": 3,
-        "row": 9
-      }
-    },
-    "offsetX": -24,
-    "offsetY": -54
-  },
-  {
-    "id": "wizard",
-    "width": 26,
-    "height": 26,
-    "animations": {
-      "death": {
-        "length": 3,
-        "row": 0
-      },
-      "atk_right": {
-        "length": 4,
-        "row": 1
-      },
-      "atk_up": {
-        "length": 4,
-        "row": 2
-      },
-      "atk_down": {
-        "length": 4,
-        "row": 3
-      },
-      "walk_right": {
-        "length": 4,
-        "row": 4
-      },
-      "walk_up": {
-        "length": 4,
-        "row": 5
-      },
-      "walk_down": {
-        "length": 4,
-        "row": 6
-      },
-      "idle_right": {
-        "length": 6,
-        "row": 7
-      },
-      "idle_up": {
-        "length": 6,
-        "row": 8
-      },
-      "idle_down": {
-        "length": 6,
-        "row": 9
-      }
-    },
-    "offsetX": -5,
-    "offsetY": -9
-  },
-  {
-    "id": "wizardrobe",
-    "width": 32,
-    "height": 32,
-    "offsetX": -8,
-    "offsetY": -12
-  },
-  {
-    "id": "bluewizardrobe",
-    "width": 32,
-    "height": 32,
-    "offsetX": -8,
-    "offsetY": -12
-  },
-  {
-    "id": "darkwizardrobe",
-    "width": 32,
-    "height": 32,
-    "offsetX": -8,
-    "offsetY": -12
-  },
-  {
-    "id": "darkwolf",
-    "width": 42,
-    "height": 42,
-    "offsetX": -14,
-    "offsetY": -21
-  },
-  {
-    "id": "greenwizardrobe",
-    "width": 32,
-    "height": 32,
-    "offsetX": -8,
-    "offsetY": -12
-  },
-  {
-    "id": "orangewizardrobe",
-    "width": 32,
-    "height": 32,
-    "offsetX": -8,
-    "offsetY": -12
-  },
-  {
-    "id": "wolfarcherarmor",
-    "width": 32,
-    "height": 32,
-    "offsetX": -8,
-    "offsetY": -12
-  },
-  {
-    "id": "wolfarmor",
-    "width": 32,
-    "height": 32,
-    "offsetX": -8,
-    "offsetY": -12
-  },
-  {
-    "id": "wolf",
-    "width": 32,
-    "height": 32,
-    "animations": {
-      "atk_right": {
-        "length": 4,
-        "row": 0
-      },
-      "walk_right": {
-        "length": 4,
-        "row": 1
-      },
-      "idle_right": {
-        "length": 3,
-        "row": 2
-      },
-      "atk_up": {
-        "length": 4,
-        "row": 3
-      },
-      "walk_up": {
-        "length": 4,
-        "row": 4
-      },
-      "idle_up": {
-        "length": 3,
-        "row": 5
-      },
-      "atk_down": {
-        "length": 4,
-        "row": 6
-      },
-      "walk_down": {
-        "length": 4,
-        "row": 7
-      },
-      "idle_down": {
-        "length": 3,
-        "row": 8
-      }
-    },
-    "offsetX": -8,
-    "offsetY": -13
-  },
-  {
-    "id": "woodenbow",
-    "width": 48,
-    "height": 48,
-    "offsetX": -17,
-    "offsetY": -21
-  },
-  {
-    "id": "yellowbat",
-    "width": 32,
-    "height": 48,
-    "animations": {
-      "atk_right": {
-        "length": 5,
-        "row": 0
-      },
-      "walk_right": {
-        "length": 5,
-        "row": 1
-      },
-      "idle_right": {
-        "length": 5,
-        "row": 2
-      },
-      "atk_up": {
-        "length": 5,
-        "row": 3
-      },
-      "walk_up": {
-        "length": 5,
-        "row": 4
-      },
-      "idle_up": {
-        "length": 5,
-        "row": 5
-      },
-      "atk_down": {
-        "length": 5,
-        "row": 6
-      },
-      "walk_down": {
-        "length": 5,
-        "row": 7
-      },
-      "idle_down": {
-        "length": 5,
-        "row": 8
-      }
-    },
-    "offsetX": -8,
-    "offsetY": -24
-  },
-  {
-    "id": "yellowfish",
-    "width": 32,
-    "height": 32,
-    "offsetX": -5,
-    "offsetY": -13
-  },
-  {
-    "id": "yellowmouse",
-    "width": 26,
-    "height": 26,
-    "animations": {
-      "atk_right": {
-        "length": 3,
-        "row": 0
-      },
-      "walk_right": {
-        "length": 3,
-        "row": 1
-      },
-      "idle_right": {
-        "length": 2,
-        "row": 2
-      },
-      "atk_up": {
-        "length": 3,
-        "row": 3
-      },
-      "walk_up": {
-        "length": 4,
-        "row": 4
-      },
-      "idle_up": {
-        "length": 2,
-        "row": 5
-      },
-      "atk_down": {
-        "length": 3,
-        "row": 6
-      },
-      "walk_down": {
-        "length": 4,
-        "row": 7
-      },
-      "idle_down": {
-        "length": 2,
-        "row": 8
-      }
-    },
-    "offsetX": -5,
-    "offsetY": -8
-  },
-  {
-    "id": "yellowpreta",
-    "width": 32,
-    "height": 32,
-    "animations": {
-      "atk_right": {
-        "length": 4,
-        "row": 0
-      },
-      "walk_right": {
-        "length": 4,
-        "row": 1
-      },
-      "idle_right": {
-        "length": 2,
-        "row": 2
-      },
-      "atk_up": {
-        "length": 4,
-        "row": 3
-      },
-      "walk_up": {
-        "length": 3,
-        "row": 4
-      },
-      "idle_up": {
-        "length": 4,
-        "row": 5
-      },
-      "atk_down": {
-        "length": 4,
-        "row": 6
-      },
-      "walk_down": {
-        "length": 3,
-        "row": 7
-      },
-      "idle_down": {
-        "length": 4,
-        "row": 8
-      }
-    },
-    "offsetX": -5,
-    "offsetY": -13
-  },
-  {
-    "id": "zombiegf",
-    "width": 24,
-    "height": 24,
-    "animations": {
-      "idle_down": {
-        "length": 2,
-        "row": 0
-      }
-    },
-    "offsetX": -4,
-    "offsetY": -8
-  },
-  {
-    "id": "zombie",
-    "width": 32,
-    "height": 32,
-    "animations": {
-      "atk_right": {
-        "length": 4,
-        "row": 0
-      },
-      "walk_right": {
-        "length": 4,
-        "row": 1
-      },
-      "idle_right": {
-        "length": 2,
-        "row": 2
-      },
-      "atk_up": {
-        "length": 5,
-        "row": 3
-      },
-      "walk_up": {
-        "length": 4,
-        "row": 4
-      },
-      "idle_up": {
-        "length": 2,
-        "row": 5
-      },
-      "atk_down": {
-        "length": 5,
-        "row": 6
-      },
-      "walk_down": {
-        "length": 4,
-        "row": 7
-      },
-      "idle_down": {
-        "length": 2,
-        "row": 8
-      }
-    },
-    "offsetX": -8,
-    "offsetY": -13
-  },
-  {
-    "id": "redbikinigirlnpc",
-    "width": 24,
-    "height": 24,
-    "animations": {
-      "idle_down": {
-        "length": 2,
-        "row": 0
-      }
-    },
-    "offsetX": -4,
-    "offsetY": -8
-  },
-  {
-    "id": "projectile-fireball",
-    "idleSpeed": 75,
-    "width": 48,
-    "height": 48,
-    "animations": {
-      "travel": {
-        "length": 8,
-        "row": 0
-      }
-    },
-    "offsetX": -24,
-    "offsetY": -24
-  },
-  {
-    "id": "projectile-fireball2",
-    "idleSpeed": 75,
-    "width": 48,
-    "height": 48,
-    "animations": {
-      "travel": {
-        "length": 8,
-        "row": 0
-      }
-    },
-    "offsetX": -24,
-    "offsetY": -24
-  },
-  {
-    "id": "projectile-iceball",
-    "idleSpeed": 75,
-    "width": 48,
-    "height": 48,
-    "animations": {
-      "travel": {
-        "length": 8,
-        "row": 0
-      }
-    },
-    "offsetX": -24,
-    "offsetY": -24
-  },
-  
-  {
-    "id": "projectile-bluelightning",
-    "width": 50,
-    "height": 50,
-    "animations": {
-      "travel": {
-        "length": 8,
-        "row": 0
-      }
-    },
-    "offsetX": -18,
-    "offsetY": -17
-  },
-  {
-    "id": "projectile-redlightning",
-    "width": 50,
-    "height": 50,
-    "animations": {
-      "travel": {
-        "length": 8,
-        "row": 0
-      }
-    },
-    "offsetX": -18,
-    "offsetY": -17
-  },
-  {
-    "id": "projectile-greenbolt",
-    "width": 50,
-    "height": 50,
-    "animations": {
-      "travel": {
-        "length": 8,
-        "row": 0
-      }
-    },
-    "offsetX": -18,
-    "offsetY": -17
-  },
-  {
-    "id": "projectile-purplebolt",
-    "width": 50,
-    "height": 50,
-    "animations": {
-      "travel": {
-        "length": 8,
-        "row": 0
-      }
-    },
-    "offsetX": -18,
-    "offsetY": -17
-  },
-  {
-    "id": "projectile-yellowlightning",
-    "width": 50,
-    "height": 50,
-    "animations": {
-      "travel": {
-        "length": 8,
-        "row": 0
-      }
-    },
-    "offsetX": -18,
-    "offsetY": -17
-  },
-  {
-    "id": "projectile-poisonball",
-    "width": 40,
-    "height": 40,
-    "animations": {
-      "travel": {
-        "length": 10,
-        "row": 0
-      }
-    },
-    "offsetX": -18,
-    "offsetY": -17
-  },
-  {
-    "id": "projectile-boulder",
-    "idleSpeed": 75,
-    "width": 32,
-    "height": 32,
-    "animations": {
-      "travel": {
-        "length": 8,
-        "row": 0
-      }
-    }
-  },
-  {
-    "id": "projectile-arrow",
-    "idleSpeed": 75,
-    "width": 16,
-    "height": 16,
-    "animations": {
-      "travel": {
-        "length": 4,
-        "row": 0
-      }
-    }, "offsetX": 0, "offsetY": 0 },
-  {
-    "id": "projectile-firearrow",
-    "idleSpeed": 75,
-    "width": 16,
-    "height": 16,
-    "animations": {
-      "travel": {
-        "length": 4,
-        "row": 0
-      }
-    }, "offsetX": 0, "offsetY": 0 },
-  {
-    "id": "projectile-poisonarrow",
-    "idleSpeed": 75,
-    "width": 16,
-    "height": 16,
-    "animations": {
-      "travel": {
-        "length": 4,
-        "row": 0
-      }
-    }, "offsetX": 0, "offsetY": 0 },
-  {
-    "id": "projectile-icearrow",
-    "idleSpeed": 75,
-    "width": 16,
-    "height": 16,
-    "animations": {
-      "travel": {
-        "length": 4,
-        "row": 0
-      }
-    }, "offsetX": 0, "offsetY": 0 },
-  {
-    "id": "projectile-lightningarrow",
-    "idleSpeed": 75,
-    "width": 16,
-    "height": 16,
-    "animations": {
-      "travel": {
-        "length": 4,
-        "row": 0
-      }
-    }, "offsetX": 0, "offsetY": 0 },
-  {
-    "id": "projectile-nisocarrow",
-    "idleSpeed": 75,
-    "width": 16,
-    "height": 16,
-    "animations": {
-      "travel": {
-        "length": 4,
-        "row": 0
-      }
-    }, "offsetX": 0, "offsetY": 0 },
-  {
-    "id": "projectile-cinnabararrow",
-    "idleSpeed": 75,
-    "width": 16,
-    "height": 16,
-    "animations": {
-      "travel": {
-        "length": 4,
-        "row": 0
-      }
-    }, "offsetX": 0, "offsetY": 0 },
-  {
-    "id": "projectile-pythararrow",
-    "idleSpeed": 75,
-    "width": 16,
-    "height": 16,
-    "animations": {
-      "travel": {
-        "length": 4,
-        "row": 0
-      }
-    }, "offsetX": 0, "offsetY": 0 },
-  {
-    "id": "projectile-iboarrow",
-    "idleSpeed": 75,
-    "width": 16,
-    "height": 16,
-    "animations": {
-      "travel": {
-        "length": 4,
-        "row": 0
-      }
-    }, "offsetX": 0, "offsetY": 0 },
-  {
-    "id": "projectile-none",
-    "idleSpeed": 75,
-    "width": 64,
-    "height": 64,
-    "animations": {
-      "travel": {
-        "length": 1,
-        "row": 0
-      }
-    },
-    "offsetX": -32,
-    "offsetY": -32
-  },
-  {
-    "id": "projectile-tornado",
-    "idleSpeed": 75,
-    "width": 48,
-    "height": 64,
-    "animations": {
-      "travel": {
-        "length": 8,
-        "row": 0
-      }
-    },
-    "offsetX": -29,
-    "offsetY": -37
-  },
-  {
-    "id": "projectile-terror",
-    "idleSpeed": 75,
-    "width": 64,
-    "height": 64,
-    "animations": {
-      "travel": {
-        "length": 8,
-        "row": 0
-      }
-    },
-    "offsetX": -32,
-    "offsetY": -32
-  },
-  {
-    "id": "projectile-gift",
-    "idleSpeed": 75,
-    "width": 32,
-    "height": 32,
-    "animations": {
-      "travel": {
-        "length": 4,
-        "row": 0
-      }
-    },
-    "offsetX": -16,
-    "offsetY": -24
-  },
-  {
-    "id": "projectile-gift2",
-    "idleSpeed": 75,
-    "width": 32,
-    "height": 32,
-    "animations": {
-      "travel": {
-        "length": 4,
-        "row": 0
-      }
-    },
-    "offsetX": -16,
-    "offsetY": -24
-  },
-  {
-    "id": "projectile-gift3",
-    "idleSpeed": 75,
-    "width": 32,
-    "height": 32,
-    "animations": {
-      "travel": {
-        "length": 4,
-        "row": 0
-      }
-    },
-    "offsetX": -16,
-    "offsetY": -24
-  },
-  {
-    "id": "projectile-gift4",
-    "idleSpeed": 75,
-    "width": 32,
-    "height": 32,
-    "animations": {
-      "travel": {
-        "length": 4,
-        "row": 0
-      }
-    },
-    "offsetX": -16,
-    "offsetY": -24
-  },
-  {
-    "id": "projectile-gift5",
-    "idleSpeed": 75,
-    "width": 32,
-    "height": 32,
-    "animations": {
-      "travel": {
-        "length": 4,
-        "row": 0
-      }
-    },
-    "offsetX": -16,
-    "offsetY": -24
-  },
-  {
-    "id": "projectile-gift6",
-    "idleSpeed": 75,
-    "width": 32,
-    "height": 32,
-    "animations": {
-      "travel": {
-        "length": 4,
-        "row": 0
-      }
-    },
-    "offsetX": -16,
-    "offsetY": -24
-  },
-  {
-    "id": "effect-fireball",
-    "width": 48,
-    "height": 48,
-    "animations": {
-      "effect": {
-        "length": 8,
-        "row": 0
-      }
-    },
-    "offsetX": -17,
-    "offsetY": -16
-  },
-  {
-    "id": "effect-poisonball",
-    "width": 40,
-    "height": 40,
-    "animations": {
-      "effect": {
-        "length": 10,
-        "row": 0
-      }
-    },
-    "offsetX": -13,
-    "offsetY": -14
-  },
-  {
-    "id": "effect-burn",
-    "width": 32,
-    "height": 32,
-    "animations": {
-      "effect": {
-        "length": 5,
-        "row": 0
-      }
-    },
-    "offsetX": -8,
-    "offsetY": -16
-  },
-  {
-    "id": "effect-freeze",
-    "width": 32,
-    "height": 32,
-    "animations": {
-      "effect": {
-        "length": 6,
-        "row": 0
-      }
-    },
-    "offsetX": -8,
-    "offsetY": -16
-  },
-  {
-    "id": "effect-lavaball",
-    "width": 48,
-    "height": 48,
-    "animations": {
-      "effect": {
-        "length": 8,
-        "row": 0
-      }
-    },
-    "offsetX": -16,
-    "offsetY": -24
-  },
-  {
-    "id": "effect-heal",
-    "width": 48,
-    "height": 48,
-    "animations": {
-      "effect": {
-        "length": 8,
-        "row": 0
-      }
-    }
-  },
-  {
-    "id": "effect-iceball",
-    "width": 48,
-    "height": 48,
-    "animations": {
-      "effect": {
-        "length": 9,
-        "row": 0
-      }
-    },
-    "offsetX": -18,
-    "offsetY": -15
-  },
-  {
-    "id": "effect-boulder",
-    "width": 32,
-    "height": 32,
-    "animations": {
-      "effect": {
-        "length": 7,
-        "row": 0
-      }
-    },
-    "offsetX": -9,
-    "offsetY": -12
-  },
-  {
-    "id": "spell",
-    "animations": {
-      "idle_down": {
-        "length": 1,
-        "row": 0
-      }
-    }
-  },
-
-  {
-    "id": "bow",
-    "animations": {
-      "idle_down": {
-        "length": 1,
-        "row": 0
-      }
-    }
-  },
-  {
-    "id": "effect-terror",
-    "width": 64,
-    "height": 64,
-    "animations": {
-      "effect": {
-        "length": 8,
-        "row": 0
-      }
-    },
-    "offsetX": -24,
-    "offsetY": -32
-  },
-  {
-    "id": "effect-terror2",
-    "width": 32,
-    "height": 32,
-    "animations": {
-      "effect": {
-        "length": 5,
-        "row": 0
-      }
-    },
-    "offsetX": -8,
-    "offsetY": -16
-  },
-  {
-    "id": "icegoblin",
-    "width": 32,
-    "height": 32,
-    "animations": {
-      "atk_right": {
-        "length": 3,
-        "row": 0
-      },
-      "walk_right": {
-        "length": 3,
-        "row": 1
-      },
-      "idle_right": {
-        "length": 2,
-        "row": 2
-      },
-      "atk_up": {
-        "length": 3,
-        "row": 3
-      },
-      "walk_up": {
-        "length": 4,
-        "row": 4
-      },
-      "idle_up": {
-        "length": 2,
-        "row": 5
-      },
-      "atk_down": {
-        "length": 3,
-        "row": 6
-      },
-      "walk_down": {
-        "length": 4,
-        "row": 7
-      },
-      "idle_down": {
-        "length": 2,
-        "row": 8
-      }
-    },
-    "offsetX": -7,
-    "offsetY": -13
-  },
-  { "id": "items/accuracypotion", "offsetX": 0, "offsetY": 0 },
-  { "id": "items/adhererarcherarmor", "offsetX": 0, "offsetY": 0 },
-  { "id": "items/adhererrobe", "offsetX": 0, "offsetY": 0 },
-  { "id": "items/adminarmor", "offsetX": 0, "offsetY": 0 },
-  { "id": "items/apple", "offsetX": 0, "offsetY": 0 },
-  { "id": "items/archerarmor", "offsetX": 0, "offsetY": 0 },
-  { "id": "items/archerschooluniform", "offsetX": 0, "offsetY": 0 },
-  { "id": "items/arrow", "offsetX": 0, "offsetY": 0 },
-  { "id": "items/avocado", "offsetX": 0, "offsetY": 0 },
-  { "id": "items/axe", "offsetX": 0, "offsetY": 0 },
-  { "id": "items/bamboospear", "offsetX": 0, "offsetY": 0 },
-  { "id": "items/banana", "offsetX": 0, "offsetY": 0 },
-  { "id": "items/barley", "offsetX": 0, "offsetY": 0 },
-  { "id": "items/basket", "offsetX": 0, "offsetY": 0 },
-  { "id": "items/bastardsword", "offsetX": 0, "offsetY": 0 },
-  { "id": "items/bead", "offsetX": 0, "offsetY": 0 },
-  { "id": "items/bearseonbiarmor", "offsetX": 0, "offsetY": 0 },
-  { "id": "items/beautifullife", "offsetX": 0, "offsetY": 0 },
-  { "id": "items/beearmor", "offsetX": 0, "offsetY": 0 },
-  { "id": "items/beer", "offsetX": 0, "offsetY": 0 },
-  { "id": "items/beermug", "offsetX": 0, "offsetY": 0 },
-  { "id": "items/beetlearmor", "offsetX": 0, "offsetY": 0 },
-  { "id": "items/bigflask", "offsetX": 0, "offsetY": 0 },
-  { "id": "items/bigmanaflask", "offsetX": 0, "offsetY": 0 },
-  { "id": "items/blackberry", "offsetX": 0, "offsetY": 0 },
-  { "id": "items/blackpiratearcherarmor", "offsetX": 0, "offsetY": 0 },
-  { "id": "items/blackpotion", "offsetX": 0, "offsetY": 0 },
-  { "id": "items/blackspiderarmor", "offsetX": 0, "offsetY": 0 },
-  { "id": "items/bloodbow", "offsetX": 0, "offsetY": 0 },
-  { "id": "items/bloodwoodlogs", "offsetX": 0, "offsetY": 0 },
-  { "id": "items/bluearmor", "offsetX": 0, "offsetY": 0 },
-  { "id": "items/blueberry", "offsetX": 0, "offsetY": 0 },
-  { "id": "items/bluebow", "offsetX": 0, "offsetY": 0 },
-  { "id": "items/bluedamboarmor", "offsetX": 0, "offsetY": 0 },
-  { "id": "items/bluelily", "offsetX": 0, "offsetY": 0 },
-  { "id": "items/bluescimitar", "offsetX": 0, "offsetY": 0 },
-  { "id": "items/bluesword", "offsetX": 0, "offsetY": 0 },
-  { "id": "items/bluewingarcherarmor", "offsetX": 0, "offsetY": 0 },
-  { "id": "items/bluewingarmor", "offsetX": 0, "offsetY": 0 },
-  { "id": "items/bluewizardrobe", "offsetX": 0, "offsetY": 0 },
-  { "id": "items/book", "offsetX": 0, "offsetY": 0 },
-  { "id": "items/boostpotion", "offsetX": 0, "offsetY": 0 },
-  { "id": "items/borth", "offsetX": 0, "offsetY": 0 },
-  { "id": "items/bowcommon", "offsetX": 0, "offsetY": 0 },
-  { "id": "items/bowlimb", "offsetX": 0, "offsetY": 0 },
-  { "id": "items/bowrare", "offsetX": 0, "offsetY": 0 },
-  { "id": "items/string", "offsetX": 0, "offsetY": 0 },
-  { "id": "items/bowuncommon", "offsetX": 0, "offsetY": 0 },
-  { "id": "items/branch", "offsetX": 0, "offsetY": 0 },
-  { "id": "items/breaker", "offsetX": 0, "offsetY": 0 },
-  { "id": "items/bronzebar", "offsetX": 0, "offsetY": 0 },
-  { "id": "items/bronzeore", "offsetX": 0, "offsetY": 0 },
-  { "id": "items/bucket", "offsetX": 0, "offsetY": 0 },
-  { "id": "items/burger", "offsetX": 0, "offsetY": 0 },
-  { "id": "items/burgerarmor", "offsetX": 0, "offsetY": 0 },
-  { "id": "items/butcherknife", "offsetX": 0, "offsetY": 0 },
-  { "id": "items/cactusaxe", "offsetX": 0, "offsetY": 0 },
-  { "id": "items/cake", "offsetX": 0, "offsetY": 0 },
-  { "id": "items/candybar", "offsetX": 0, "offsetY": 0 },
-  { "id": "items/candybow", "offsetX": 0, "offsetY": 0 },
-  { "id": "items/candykey", "offsetX": 0, "offsetY": 0 },
-  { "id": "items/captainbow", "offsetX": 0, "offsetY": 0 },
-  { "id": "items/carnelianaxe", "offsetX": 0, "offsetY": 0 },
-  { "id": "items/catarmor", "offsetX": 0, "offsetY": 0 },
-  { "id": "items/cd", "offsetX": 0, "offsetY": 0 },
-  { "id": "items/cheese", "offsetX": 0, "offsetY": 0 },
-  { "id": "items/cheoliarcherarmor", "offsetX": 0, "offsetY": 0 },
-  { "id": "items/cheoliarmor", "offsetX": 0, "offsetY": 0 },
-  { "id": "items/christmasarmor", "offsetX": 0, "offsetY": 0 },
-  { "id": "items/cilantro", "offsetX": 0, "offsetY": 0 },
-  { "id": "items/cinnabararrow", "offsetX": 0, "offsetY": 0 },
-  { "id": "items/cinnabarore", "offsetX": 0, "offsetY": 0 },
-  { "id": "items/clamobject", "offsetX": 0, "offsetY": 0 },
-  { "id": "items/clamchowder", "offsetX": 0, "offsetY": 0 },
-  { "id": "items/cloth", "offsetX": 0, "offsetY": 0 },
-  { "id": "items/clotharmor", "offsetX": 0, "offsetY": 0 },
-  { "id": "items/cloudberry", "offsetX": 0, "offsetY": 0 },
-  { "id": "items/coal", "offsetX": 0, "offsetY": 0 },
-  { "id": "items/cockroachsuit", "offsetX": 0, "offsetY": 0 },
-  { "id": "items/cokearmor", "offsetX": 0, "offsetY": 0 },
-  { "id": "items/comb", "offsetX": 0, "offsetY": 0 },
-  { "id": "items/combatuniform", "offsetX": 0, "offsetY": 0 },
-  { "id": "items/conferencecall", "offsetX": 0, "offsetY": 0 },
-  { "id": "items/cookedbeef", "offsetX": 0, "offsetY": 0 },
-  { "id": "items/cookedchicken", "offsetX": 0, "offsetY": 0 },
-  { "id": "items/cookedpork", "offsetX": 0, "offsetY": 0 },
-  { "id": "items/cookedsausage", "offsetX": 0, "offsetY": 0 },
-  { "id": "items/cookedshrimp", "offsetX": 0, "offsetY": 0 },
-  { "id": "items/copperbar", "offsetX": 0, "offsetY": 0 },
-  { "id": "items/copperore", "offsetX": 0, "offsetY": 0 },
-  { "id": "items/corn", "offsetX": 0, "offsetY": 0 },
-  { "id": "items/crystalarcherarmor", "offsetX": 0, "offsetY": 0 },
-  { "id": "items/crystalarmor", "offsetX": 0, "offsetY": 0 },
-  { "id": "items/crystalbow", "offsetX": 0, "offsetY": 0 },
-  { "id": "items/cure", "offsetX": 0, "offsetY": 0 },
-  { "id": "items/damboarmor", "offsetX": 0, "offsetY": 0 },
-  { "id": "items/dandelion", "offsetX": 0, "offsetY": 0 },
-  { "id": "items/darkwizardrobe", "offsetX": 0, "offsetY": 0 },
-  { "id": "items/daywalker", "offsetX": 0, "offsetY": 0 },
-  { "id": "items/deathbow", "offsetX": 0, "offsetY": 0 },
-  { "id": "items/deathflail", "offsetX": 0, "offsetY": 0 },
-  { "id": "items/defencepotion", "offsetX": 0, "offsetY": 0 },
-  { "id": "items/devilkazyaarmor", "offsetX": 0, "offsetY": 0 },
-  { "id": "items/devilkazyasword", "offsetX": 0, "offsetY": 0 },
-  { "id": "items/diamondring", "offsetX": 0, "offsetY": 0 },
-  { "id": "items/dinosaurarmor", "offsetX": 0, "offsetY": 0 },
-  { "id": "items/dolring", "offsetX": 0, "offsetY": 0 },
-  { "id": "items/dovakinarcherarmor", "offsetX": 0, "offsetY": 0 },
-  { "id": "items/dovakinarmor", "offsetX": 0, "offsetY": 0 },
-  { "id": "items/dragonarmor", "offsetX": 0, "offsetY": 0 },
-  { "id": "items/egg", "offsetX": 0, "offsetY": 0 },
-  { "id": "items/element", "offsetX": 0, "offsetY": 0 },
-  { "id": "items/emeraldpendant", "offsetX": 0, "offsetY": 0 },
-  { "id": "items/emeraldring", "offsetX": 0, "offsetY": 0 },
-  { "id": "items/enelarmor", "offsetX": 0, "offsetY": 0 },
-  { "id": "items/eneltrident", "offsetX": 0, "offsetY": 0 },
-  { "id": "items/essentialrage", "offsetX": 0, "offsetY": 0 },
-  { "id": "items/evilarmor", "offsetX": 0, "offsetY": 0 },
-  { "id": "items/fallenarcherarmor", "offsetX": 0, "offsetY": 0 },
-  { "id": "items/fallenarmor", "offsetX": 0, "offsetY": 0 },
-  { "id": "items/feather", "offsetX": 0, "offsetY": 0 },
-  { "id": "items/firearrow", "offsetX": 0, "offsetY": 0 },
-  { "id": "items/fireaxe", "offsetX": 0, "offsetY": 0 },
-  { "id": "items/firebead", "offsetX": 0, "offsetY": 0 },
-  { "id": "items/fireplay", "offsetX": 0, "offsetY": 0 },
-  { "id": "items/firepotion", "offsetX": 0, "offsetY": 0 },
-  { "id": "items/fireshot", "offsetX": 0, "offsetY": 0 },
-  { "id": "items/firestaff", "offsetX": 0, "offsetY": 0 },
-  { "id": "items/firesword", "offsetX": 0, "offsetY": 0 },
-  { "id": "items/flask", "offsetX": 0, "offsetY": 0 },
-  { "id": "items/forestbow", "offsetX": 0, "offsetY": 0 },
-  { "id": "items/forestguardiansword", "offsetX": 0, "offsetY": 0 },
-  { "id": "items/frankensteinarmor", "offsetX": 0, "offsetY": 0 },
-  { "id": "items/friedpotatoarmor", "offsetX": 0, "offsetY": 0 },
-  { "id": "items/frogarmor", "offsetX": 0, "offsetY": 0 },
-  { "id": "items/frostarmor", "offsetX": 0, "offsetY": 0 },
-  { "id": "items/frostring", "offsetX": 0, "offsetY": 0 },
-  { "id": "items/gayarcherarmor", "offsetX": 0, "offsetY": 0 },
-  { "id": "items/gayarmor", "offsetX": 0, "offsetY": 0 },
-  { "id": "items/gaybow", "offsetX": 0, "offsetY": 0 },
-  { "id": "items/gbwingarcherarmor", "offsetX": 0, "offsetY": 0 },
-  { "id": "items/gbwingarmor", "offsetX": 0, "offsetY": 0 },
-  { "id": "items/ghostrider", "offsetX": 0, "offsetY": 0 },
-  { "id": "items/gold", "offsetX": 0, "offsetY": 0 },
-  { "id": "items/goldaxe", "offsetX": 0, "offsetY": 0 },
-  { "id": "items/goldbar", "offsetX": 0, "offsetY": 0 },
-  { "id": "items/goldboots", "offsetX": 0, "offsetY": 0 },
-  { "id": "items/goldenarcherarmor", "offsetX": 0, "offsetY": 0 },
-  { "id": "items/goldenarmor", "offsetX": 0, "offsetY": 0 },
-  { "id": "items/goldenbow", "offsetX": 0, "offsetY": 0 },
-  { "id": "items/goldensword", "offsetX": 0, "offsetY": 0 },
-  { "id": "items/goldnugget", "offsetX": 0, "offsetY": 0 },
-  { "id": "items/goldore", "offsetX": 0, "offsetY": 0 },
-  { "id": "items/goldring", "offsetX": 0, "offsetY": 0 },
-  { "id": "items/gooseberry", "offsetX": 0, "offsetY": 0 },
-  { "id": "items/greenarcherarmor", "offsetX": 0, "offsetY": 0 },
-  { "id": "items/greenarmor", "offsetX": 0, "offsetY": 0 },
-  { "id": "items/greenbow", "offsetX": 0, "offsetY": 0 },
-  { "id": "items/greendamboarmor", "offsetX": 0, "offsetY": 0 },
-  { "id": "items/greenlightbow", "offsetX": 0, "offsetY": 0 },
-  { "id": "items/greenlightsaber", "offsetX": 0, "offsetY": 0 },
-  { "id": "items/greenpendant", "offsetX": 0, "offsetY": 0 },
-  { "id": "items/greenpiratearcherarmor", "offsetX": 0, "offsetY": 0 },
-  { "id": "items/greenpiratearmor", "offsetX": 0, "offsetY": 0 },
-  { "id": "items/greenwingarcherarmor", "offsetX": 0, "offsetY": 0 },
-  { "id": "items/greenwingarmor", "offsetX": 0, "offsetY": 0 },
-  { "id": "items/greenwizardrobe", "offsetX": 0, "offsetY": 0 },
-  { "id": "items/guardarcherarmor", "offsetX": 0, "offsetY": 0 },
-  { "id": "items/guardarmor", "offsetX": 0, "offsetY": 0 },
-  { "id": "items/halberd", "offsetX": 0, "offsetY": 0 },
-  { "id": "items/halloweenjkarmor", "offsetX": 0, "offsetY": 0 },
-  { "id": "items/hammer", "offsetX": 0, "offsetY": 0 },
-  { "id": "items/hongcheolarmor", "offsetX": 0, "offsetY": 0 },
-  { "id": "items/hotsauce", "offsetX": 0, "offsetY": 0 },
-  { "id": "items/huniarmor", "offsetX": 0, "offsetY": 0 },
-  { "id": "items/hunterbow", "offsetX": 0, "offsetY": 0 },
-  { "id": "items/iboarrow", "offsetX": 0, "offsetY": 0 },
-  { "id": "items/iboore", "offsetX": 0, "offsetY": 0 },
-  { "id": "items/icearrow", "offsetX": 0, "offsetY": 0 },
-  { "id": "items/icebead", "offsetX": 0, "offsetY": 0 },
-  { "id": "items/icelogs", "offsetX": 0, "offsetY": 0 },
-  { "id": "items/icepalmlogs", "offsetX": 0, "offsetY": 0 },
-  { "id": "items/icepinelogs", "offsetX": 0, "offsetY": 0 },
-  { "id": "items/icerose", "offsetX": 0, "offsetY": 0 },
-  { "id": "items/icestaff", "offsetX": 0, "offsetY": 0 },
-  { "id": "items/icesword", "offsetX": 0, "offsetY": 0 },
-  { "id": "items/ironbar", "offsetX": 0, "offsetY": 0 },
-  { "id": "items/ironbow", "offsetX": 0, "offsetY": 0 },
-  { "id": "items/ironknightarmor", "offsetX": 0, "offsetY": 0 },
-  { "id": "items/ironore", "offsetX": 0, "offsetY": 0 },
-  { "id": "items/jellyfish", "offsetX": 0, "offsetY": 0 },
-  { "id": "items/jellyfishsmoothie", "offsetX": 0, "offsetY": 0 },
-  { "id": "items/justicebow", "offsetX": 0, "offsetY": 0 },
-  { "id": "items/justicehammer", "offsetX": 0, "offsetY": 0 },
-  { "id": "items/kelp", "offsetX": 0, "offsetY": 0 },
-  { "id": "items/kiwi", "offsetX": 0, "offsetY": 0 },
-  { "id": "items/knife", "offsetX": 0, "offsetY": 0 },
-  { "id": "items/lavaboots", "offsetX": 0, "offsetY": 0 },
-  { "id": "items/leaf", "offsetX": 0, "offsetY": 0 },
-  { "id": "items/leatherarcherarmor", "offsetX": 0, "offsetY": 0 },
-  { "id": "items/leatherarmor", "offsetX": 0, "offsetY": 0 },
-  { "id": "items/leatherboots", "offsetX": 0, "offsetY": 0 },
-  { "id": "items/legolasarmor", "offsetX": 0, "offsetY": 0 },
-  { "id": "items/lightningarrow", "offsetX": 0, "offsetY": 0 },
-  { "id": "items/lightningbead", "offsetX": 0, "offsetY": 0 },
-  { "id": "items/lightningscimitar", "offsetX": 0, "offsetY": 0 },
-  { "id": "items/lightningstaff", "offsetX": 0, "offsetY": 0 },
-  { "id": "items/logs", "offsetX": 0, "offsetY": 0 },
-  { "id": "items/loveactring", "offsetX": 0, "offsetY": 0 },
-  { "id": "items/machete", "offsetX": 0, "offsetY": 0 },
-  { "id": "items/magicspear", "offsetX": 0, "offsetY": 0 },
-  { "id": "items/mailarcherarmor", "offsetX": 0, "offsetY": 0 },
-  { "id": "items/mailarmor", "offsetX": 0, "offsetY": 0 },
-  { "id": "items/manaflask", "offsetX": 0, "offsetY": 0 },
-  { "id": "items/mango", "offsetX": 0, "offsetY": 0 },
-  { "id": "items/berylpendant", "offsetX": 0, "offsetY": 0 },
-  { "id": "items/marinebow", "offsetX": 0, "offsetY": 0 },
-  { "id": "items/melon-slice", "offsetX": 0, "offsetY": 0 },
-  { "id": "items/memme", "offsetX": 0, "offsetY": 0 },
-  { "id": "items/mermaidbow", "offsetX": 0, "offsetY": 0 },
-  { "id": "items/milkbottle", "offsetX": 0, "offsetY": 0 },
-  { "id": "items/mineral", "offsetX": 0, "offsetY": 0 },
-  { "id": "items/miniseadragonarmor", "offsetX": 0, "offsetY": 0 },
-  { "id": "items/moonrockore", "offsetX": 0, "offsetY": 0 },
-  { "id": "items/morningstar", "offsetX": 0, "offsetY": 0 },
-  { "id": "items/mulberry", "offsetX": 0, "offsetY": 0 },
-  { "id": "items/mushroom1", "offsetX": 0, "offsetY": 0 },
-  { "id": "items/mushroom2", "offsetX": 0, "offsetY": 0 },
-  { "id": "items/mushroom3", "offsetX": 0, "offsetY": 0 },
-  { "id": "items/mushroom4", "offsetX": 0, "offsetY": 0 },
-  { "id": "items/mushroom5", "offsetX": 0, "offsetY": 0 },
-  { "id": "items/mushroom6", "offsetX": 0, "offsetY": 0 },
-  { "id": "items/naturebead", "offsetX": 0, "offsetY": 0 },
-  { "id": "items/naturestaff", "offsetX": 0, "offsetY": 0 },
-  { "id": "items/ninjaarmor", "offsetX": 0, "offsetY": 0 },
-  { "id": "items/nisocarrow", "offsetX": 0, "offsetY": 0 },
-  { "id": "items/nisocore", "offsetX": 0, "offsetY": 0 },
-  { "id": "items/nisocring", "offsetX": 0, "offsetY": 0 },
-  { "id": "items/null", "offsetX": 0, "offsetY": 0 },
-  { "id": "items/oat", "offsetX": 0, "offsetY": 0 },
-  { "id": "items/onion", "offsetX": 0, "offsetY": 0 },
-  { "id": "items/orange", "offsetX": 0, "offsetY": 0 },
-  { "id": "items/orangewizardrobe", "offsetX": 0, "offsetY": 0 },
-  { "id": "items/paewoldo", "offsetX": 0, "offsetY": 0 },
-  { "id": "items/paladinarmor", "offsetX": 0, "offsetY": 0 },
-  { "id": "items/palmlogs", "offsetX": 0, "offsetY": 0 },
-  { "id": "items/peach", "offsetX": 0, "offsetY": 0 },
-  { "id": "items/pearlpendant", "offsetX": 0, "offsetY": 0 },
-  { "id": "items/pearlring", "offsetX": 0, "offsetY": 0 },
-  { "id": "items/pendant1", "offsetX": 0, "offsetY": 0 },
-  { "id": "items/pickaxe", "offsetX": 0, "offsetY": 0 },
-  { "id": "items/pickle", "offsetX": 0, "offsetY": 0 },
-  { "id": "items/pineapple", "offsetX": 0, "offsetY": 0 },
-  { "id": "items/pinelogs", "offsetX": 0, "offsetY": 0 },
-  { "id": "items/pinkcockroacharmor", "offsetX": 0, "offsetY": 0 },
-  { "id": "items/pinksword", "offsetX": 0, "offsetY": 0 },
-  { "id": "items/piratearcherarmor", "offsetX": 0, "offsetY": 0 },
-  { "id": "items/piratearmor", "offsetX": 0, "offsetY": 0 },
-  { "id": "items/pirateking", "offsetX": 0, "offsetY": 0 },
-  { "id": "items/plasticbow", "offsetX": 0, "offsetY": 0 },
-  { "id": "items/platearcherarmor", "offsetX": 0, "offsetY": 0 },
-  { "id": "items/platearmor", "offsetX": 0, "offsetY": 0 },
-  { "id": "items/platinumarmor", "offsetX": 0, "offsetY": 0 },
-  { "id": "items/platinumsword", "offsetX": 0, "offsetY": 0 },
-  { "id": "items/plum", "offsetX": 0, "offsetY": 0 },
-  { "id": "items/plunger", "offsetX": 0, "offsetY": 0 },
-  { "id": "items/poisonarrow", "offsetX": 0, "offsetY": 0 },
-  { "id": "items/poisonaxe", "offsetX": 0, "offsetY": 0 },
-  { "id": "items/portalarmor", "offsetX": 0, "offsetY": 0 },
-  { "id": "items/potato", "offsetX": 0, "offsetY": 0 },
-  { "id": "items/powerarmour", "offsetX": 0, "offsetY": 0 },
-  { "id": "items/powersword", "offsetX": 0, "offsetY": 0 },
-  { "id": "items/purplecloudkallege", "offsetX": 0, "offsetY": 0 },
-  { "id": "items/purplepiratearcherarmor", "offsetX": 0, "offsetY": 0 },
-  { "id": "items/purplepiratearmor", "offsetX": 0, "offsetY": 0 },
-  { "id": "items/pythararrow", "offsetX": 0, "offsetY": 0 },
-  { "id": "items/pytharore", "offsetX": 0, "offsetY": 0 },
-  { "id": "items/pytharring", "offsetX": 0, "offsetY": 0 },
-  { "id": "items/quinoa", "offsetX": 0, "offsetY": 0 },
-  { "id": "items/rabbitarmor", "offsetX": 0, "offsetY": 0 },
-  { "id": "items/radisharmor", "offsetX": 0, "offsetY": 0 },
-  { "id": "items/rainbowapro", "offsetX": 0, "offsetY": 0 },
-  { "id": "items/rainbowsword", "offsetX": 0, "offsetY": 0 },
-  { "id": "items/raspberry", "offsetX": 0, "offsetY": 0 },
-  { "id": "items/ratarcherarmor", "offsetX": 0, "offsetY": 0 },
-  { "id": "items/ratarmor", "offsetX": 0, "offsetY": 0 },
-  { "id": "items/rawbeef", "offsetX": 0, "offsetY": 0 },
-  { "id": "items/rawchicken", "offsetX": 0, "offsetY": 0 },
-  { "id": "items/rawpork", "offsetX": 0, "offsetY": 0 },
-  { "id": "items/rawsausage", "offsetX": 0, "offsetY": 0 },
-  { "id": "items/rawshrimp", "offsetX": 0, "offsetY": 0 },
-  { "id": "items/redarcherarmor", "offsetX": 0, "offsetY": 0 },
-  { "id": "items/redarmor", "offsetX": 0, "offsetY": 0 },
-  { "id": "items/redbow", "offsetX": 0, "offsetY": 0 },
-  { "id": "items/reddamboarmor", "offsetX": 0, "offsetY": 0 },
-  { "id": "items/redenelbow", "offsetX": 0, "offsetY": 0 },
-  { "id": "items/redguardarcherarmor", "offsetX": 0, "offsetY": 0 },
-  { "id": "items/redguardarmor", "offsetX": 0, "offsetY": 0 },
-  { "id": "items/redlightbow", "offsetX": 0, "offsetY": 0 },
-  { "id": "items/redlightsaber", "offsetX": 0, "offsetY": 0 },
-  { "id": "items/redmetalbow", "offsetX": 0, "offsetY": 0 },
-  { "id": "items/redmetalsword", "offsetX": 0, "offsetY": 0 },
-  { "id": "items/redpiratearcherarmor", "offsetX": 0, "offsetY": 0 },
-  { "id": "items/redpiratearmor", "offsetX": 0, "offsetY": 0 },
-  { "id": "items/redsickle", "offsetX": 0, "offsetY": 0 },
-  { "id": "items/redsicklebow", "offsetX": 0, "offsetY": 0 },
-  { "id": "items/redsword", "offsetX": 0, "offsetY": 0 },
-  { "id": "items/redwingarcherarmor", "offsetX": 0, "offsetY": 0 },
-  { "id": "items/redwingarmor", "offsetX": 0, "offsetY": 0 },
-  { "id": "items/regionarmor", "offsetX": 0, "offsetY": 0 },
-  { "id": "items/rice", "offsetX": 0, "offsetY": 0 },
-  { "id": "items/ring1", "offsetX": 0, "offsetY": 0 },
-  { "id": "items/robotarmor", "offsetX": 0, "offsetY": 0 },
-  { "id": "items/rock", "offsetX": 0, "offsetY": 0 },
-  { "id": "items/rockfish", "offsetX": 0, "offsetY": 0 },
-  { "id": "items/rose", "offsetX": 0, "offsetY": 0 },
-  { "id": "items/rosebow", "offsetX": 0, "offsetY": 0 },
-  { "id": "items/royalazalea", "offsetX": 0, "offsetY": 0 },
-  { "id": "items/rubypendant", "offsetX": 0, "offsetY": 0 },
-  { "id": "items/rubyring", "offsetX": 0, "offsetY": 0 },
-  { "id": "items/rudolfarmor", "offsetX": 0, "offsetY": 0 },
-  { "id": "items/rustedaxe", "offsetX": 0, "offsetY": 0 },
-  { "id": "items/samuraiarmor", "offsetX": 0, "offsetY": 0 },
-  { "id": "items/sapphirering", "offsetX": 0, "offsetY": 0 },
-  { "id": "items/sausage", "offsetX": 0, "offsetY": 0 },
-  { "id": "items/schooluniform", "offsetX": 0, "offsetY": 0 },
-  { "id": "items/scimitar", "offsetX": 0, "offsetY": 0 },
-  { "id": "items/seadragonarmor", "offsetX": 0, "offsetY": 0 },
-  { "id": "items/seahorsebow", "offsetX": 0, "offsetY": 0 },
-  { "id": "items/searage", "offsetX": 0, "offsetY": 0 },
-  { "id": "items/seed", "offsetX": 0, "offsetY": 0 },
-  { "id": "items/shadowregionarmor", "offsetX": 0, "offsetY": 0 },
-  { "id": "items/shardt1", "offsetX": 0, "offsetY": 0 },
-  { "id": "items/shardt2", "offsetX": 0, "offsetY": 0 },
-  { "id": "items/shardt3", "offsetX": 0, "offsetY": 0 },
-  { "id": "items/shardt4", "offsetX": 0, "offsetY": 0 },
-  { "id": "items/shardt5", "offsetX": 0, "offsetY": 0 },
-  { "id": "items/sickle", "offsetX": 0, "offsetY": 0 },
-  { "id": "items/sicklebow", "offsetX": 0, "offsetY": 0 },
-  { "id": "items/sidesword", "offsetX": 0, "offsetY": 0 },
-  { "id": "items/silverring", "offsetX": 0, "offsetY": 0 },
-  { "id": "items/skylightbow", "offsetX": 0, "offsetY": 0 },
-  { "id": "items/skylightsaber", "offsetX": 0, "offsetY": 0 },
-  { "id": "items/snowfoxarcherarmor", "offsetX": 0, "offsetY": 0 },
-  { "id": "items/snowfoxarmor", "offsetX": 0, "offsetY": 0 },
-  { "id": "items/snowmanarmor", "offsetX": 0, "offsetY": 0 },
-  { "id": "items/snowpotion", "offsetX": 0, "offsetY": 0 },
-  { "id": "items/spear", "offsetX": 0, "offsetY": 0 },
-  { "id": "items/spiritring", "offsetX": 0, "offsetY": 0 },
-  { "id": "items/sproutring", "offsetX": 0, "offsetY": 0 },
-  { "id": "items/squeakyhammer", "offsetX": 0, "offsetY": 0 },
-  { "id": "items/squidarmor", "offsetX": 0, "offsetY": 0 },
-  { "id": "items/staff", "offsetX": 0, "offsetY": 0 },
-  { "id": "items/steelboots", "offsetX": 0, "offsetY": 0 },
-  { "id": "items/stew", "offsetX": 0, "offsetY": 0 },
-  { "id": "items/stew2", "offsetX": 0, "offsetY": 0 },
-  { "id": "items/stick", "offsetX": 0, "offsetY": 0 },
-  { "id": "items/strawberry", "offsetX": 0, "offsetY": 0 },
-  { "id": "items/strengthpotion", "offsetX": 0, "offsetY": 0 },
-  { "id": "items/swiftboots", "offsetX": 0, "offsetY": 0 },
-  { "id": "items/sword1", "offsetX": 0, "offsetY": 0 },
-  { "id": "items/sword2", "offsetX": 0, "offsetY": 0 },
-  { "id": "items/taekwondo", "offsetX": 0, "offsetY": 0 },
-  { "id": "items/tamagotchiring", "offsetX": 0, "offsetY": 0 },
-  { "id": "items/thiefarmor", "offsetX": 0, "offsetY": 0 },
-  { "id": "items/tigerarmor", "offsetX": 0, "offsetY": 0 },
-  { "id": "items/tinbar", "offsetX": 0, "offsetY": 0 },
-  { "id": "items/tinore", "offsetX": 0, "offsetY": 0 },
-  { "id": "items/tofu", "offsetX": 0, "offsetY": 0 },
-  { "id": "items/token", "offsetX": 0, "offsetY": 0 },
-  { "id": "items/tomato", "offsetX": 0, "offsetY": 0 },
-  { "id": "items/topazring", "offsetX": 0, "offsetY": 0 },
-  { "id": "items/trident", "offsetX": 0, "offsetY": 0 },
-  { "id": "items/rawtuna", "offsetX": 0, "offsetY": 0 },
-  { "id": "items/tunasushi", "offsetX": 0, "offsetY": 0 },
-  { "id": "items/typhoon", "offsetX": 0, "offsetY": 0 },
-  { "id": "items/undefined", "offsetX": 0, "offsetY": 0 },
-  { "id": "items/violetbow", "offsetX": 0, "offsetY": 0 },
-  { "id": "items/waterbucket", "offsetX": 0, "offsetY": 0 },
-  { "id": "items/watermelon", "offsetX": 0, "offsetY": 0 },
-  { "id": "items/watermelonbow", "offsetX": 0, "offsetY": 0 },
-  { "id": "items/watermelonslice", "offsetX": 0, "offsetY": 0 },
-  { "id": "items/whip", "offsetX": 0, "offsetY": 0 },
-  { "id": "items/whitearcherarmor", "offsetX": 0, "offsetY": 0 },
-  { "id": "items/whitearmor", "offsetX": 0, "offsetY": 0 },
-  { "id": "items/willowlogs", "offsetX": 0, "offsetY": 0 },
-  { "id": "items/wizardrobe", "offsetX": 0, "offsetY": 0 },
-  { "id": "items/wolfarcherarmor", "offsetX": 0, "offsetY": 0 },
-  { "id": "items/wolfarmor", "offsetX": 0, "offsetY": 0 },
-  { "id": "items/wolfsword", "offsetX": 0, "offsetY": 0 },
-  { "id": "items/woodenbow", "offsetX": 0, "offsetY": 0 },
-  { "id": "items/amethyst", "offsetX": 0, "offsetY": 0 },
-  { "id": "items/beryl", "offsetX": 0, "offsetY": 0 },
-  { "id": "items/citrine", "offsetX": 0, "offsetY": 0 },
-  { "id": "items/emerald", "offsetX": 0, "offsetY": 0 },
-  { "id": "items/lapislazuli", "offsetX": 0, "offsetY": 0 },
-  { "id": "items/opal", "offsetX": 0, "offsetY": 0 },
-  { "id": "items/peridot", "offsetX": 0, "offsetY": 0 },
-  { "id": "items/ruby", "offsetX": 0, "offsetY": 0 },
-  { "id": "items/taaffeite", "offsetX": 0, "offsetY": 0 },
-  { "id": "items/topaz", "offsetX": 0, "offsetY": 0 },
-  { "id": "items/cinnamonbowlsmall", "offsetX": 0, "offsetY": 0 },
-  { "id": "items/basil", "offsetX": 0, "offsetY": 0 },
-  { "id": "items/basilbowlmedium", "offsetX": 0, "offsetY": 0 },
-  { "id": "items/basilpowder", "offsetX": 0, "offsetY": 0 },
-  { "id": "items/basilshaker", "offsetX": 0, "offsetY": 0 },
-  { "id": "items/bayleaves", "offsetX": 0, "offsetY": 0 },
-  { "id": "items/bayleavesbottle", "offsetX": 0, "offsetY": 0 },
-  { "id": "items/bayleavesbowlmedium", "offsetX": 0, "offsetY": 0 },
-  { "id": "items/blackpepperplant", "offsetX": 0, "offsetY": 0 },
-  { "id": "items/bowlsmall", "offsetX": 0, "offsetY": 0 },
-  { "id": "items/bowlmedium", "offsetX": 0, "offsetY": 0 },
-  { "id": "items/cayennebowlsmall", "offsetX": 0, "offsetY": 0 },
-  { "id": "items/cayennepepper", "offsetX": 0, "offsetY": 0 },
-  { "id": "items/cayenneshaker", "offsetX": 0, "offsetY": 0 },
-  { "id": "items/chilli", "offsetX": 0, "offsetY": 0 },
-  { "id": "items/cinnamon", "offsetX": 0, "offsetY": 0 },
-  { "id": "items/cinnamonbark", "offsetX": 0, "offsetY": 0 },
-  { "id": "items/cinnamonshaker", "offsetX": 0, "offsetY": 0 },
-  { "id": "items/cumin", "offsetX": 0, "offsetY": 0 },
-  { "id": "items/cuminbowlsmall", "offsetX": 0, "offsetY": 0 },
-  { "id": "items/cuminplant", "offsetX": 0, "offsetY": 0 },
-  { "id": "items/cuminshaker", "offsetX": 0, "offsetY": 0 },
-  { "id": "items/emptybottle", "offsetX": 0, "offsetY": 0 },
-  { "id": "items/emptyshaker", "offsetX": 0, "offsetY": 0 },
-  { "id": "items/ginderpowderbowlsmall", "offsetX": 0, "offsetY": 0 },
-  { "id": "items/ginger", "offsetX": 0, "offsetY": 0 },
-  { "id": "items/gingerbottle", "offsetX": 0, "offsetY": 0 },
-  { "id": "items/gingerpowder", "offsetX": 0, "offsetY": 0 },
-  { "id": "items/horseradish", "offsetX": 0, "offsetY": 0 },
-  { "id": "items/horseradishbottle", "offsetX": 0, "offsetY": 0 },
-  { "id": "items/horseradishbowlsmall", "offsetX": 0, "offsetY": 0 },
-  { "id": "items/horseradishsmashedbowlsmall", "offsetX": 0, "offsetY": 0 },
-  { "id": "items/lavender", "offsetX": 0, "offsetY": 0 },
-  { "id": "items/lavenderbowlsmall", "offsetX": 0, "offsetY": 0 },
-  { "id": "items/lavenderseeds", "offsetX": 0, "offsetY": 0 },
-  { "id": "items/lavendershaker", "offsetX": 0, "offsetY": 0 },
-  { "id": "items/mint", "offsetX": 0, "offsetY": 0 },
-  { "id": "items/mintbowlsmall", "offsetX": 0, "offsetY": 0 },
-  { "id": "items/mustardbottle", "offsetX": 0, "offsetY": 0 },
-  { "id": "items/mustardbowlsmall", "offsetX": 0, "offsetY": 0 },
-  { "id": "items/mustardplant", "offsetX": 0, "offsetY": 0 },
-  { "id": "items/paprika", "offsetX": 0, "offsetY": 0 },
-  { "id": "items/paprikabowlsmall", "offsetX": 0, "offsetY": 0 },
-  { "id": "items/paprikapowder", "offsetX": 0, "offsetY": 0 },
-  { "id": "items/paprikashaker", "offsetX": 0, "offsetY": 0 },
-  { "id": "items/pepper", "offsetX": 0, "offsetY": 0 },
-  { "id": "items/pepperbowlsmall", "offsetX": 0, "offsetY": 0 },
-  { "id": "items/peppershaker", "offsetX": 0, "offsetY": 0 },
-  { "id": "items/rosemary", "offsetX": 0, "offsetY": 0 },
-  { "id": "items/rosemarybottle", "offsetX": 0, "offsetY": 0 },
-  { "id": "items/rosemarybowlsmall", "offsetX": 0, "offsetY": 0 },
-  { "id": "items/rosemarypowder", "offsetX": 0, "offsetY": 0 },
-  { "id": "items/sage", "offsetX": 0, "offsetY": 0 },
-  { "id": "items/sagebowlsmall", "offsetX": 0, "offsetY": 0 },
-  { "id": "items/sagepowder", "offsetX": 0, "offsetY": 0 },
-  { "id": "items/sageshaker", "offsetX": 0, "offsetY": 0 },
-  { "id": "items/salt", "offsetX": 0, "offsetY": 0 },
-  { "id": "items/saltbowlsmall", "offsetX": 0, "offsetY": 0 },
-  { "id": "items/saltcrystal", "offsetX": 0, "offsetY": 0 },
-  { "id": "items/saltshaker", "offsetX": 0, "offsetY": 0 },
-  { "id": "items/vanila", "offsetX": 0, "offsetY": 0 },
-  { "id": "items/vanillabottle", "offsetX": 0, "offsetY": 0 },
-  { "id": "items/vanillabowlsmall", "offsetX": 0, "offsetY": 0 },
-  { "id": "items/hilt1", "offsetX": 0, "offsetY": 0 },
-  { "id": "items/hilt2", "offsetX": 0, "offsetY": 0 },
-  { "id": "items/lootbag", "offsetX": 6, "offsetY": -8 },
-  { "id": "items/ratpet", "offsetX": 0, "offsetY": 0}
-  
-=======
     {
         "id": "projectiles/bluelightning",
         "width": 50,
@@ -12980,5 +7316,4 @@
     { "id": "items/icesword", "offsetX": 0, "offsetY": 0 },
     { "id": "items/ironaxe", "offsetX": 0, "offsetY": 0 },
     { "id": "items/sword", "offsetX": 0, "offsetY": 0 }
->>>>>>> dce88fef
 ]