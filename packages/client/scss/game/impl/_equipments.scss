@use '../../abstracts/media';

@each $size, $i in media.$sizes {
    @media ($size) {
        #equipment-slots {
            top: 15px * $i;
            left: 55px * $i;

            overflow: hidden;

            width: 120px * $i;
            height: 132px * $i;

            background-position: -2px * $i -70px * $i;
        }

        #equipment-container {
            position: absolute;
            top: -70px * $i;
            left: -2px * $i;
        }

        .player-image {
            position: absolute;
            top: 70px * $i;
            left: 110px * $i;
            scale: $i;

            overflow: auto;

            width: 32px;
            height: 32px;
        }

        #player-image-navigator {
            position: absolute;
            top: 94px * $i;
            left: 95px * $i;
        }

        .title {
            font-size: 10px * $i;
            text-decoration: underline;
        }

        #attack-stats,
        #defense-stats,
        #bonuses {
            font-size: 8px * $i;
            border-color: black;
            border-radius: 1px;
        }

        #attack-stats,
        #defense-stats {
            top: 16px * $i;
            width: 70px * $i;
            height: 80px * $i;
        }

        #attack-stats {
            left: 180px * $i;
        }

        #defense-stats {
            left: 250px * $i;
        }

        #bonuses {
            top: 90px * $i;
            left: 180px * $i;
        }
    }
}

@media (--sm) {
    .player-image {
        top: 60px;
        left: 100px;
    }
}

#attack-stats,
#defense-stats,
#bonuses {
    position: absolute;
    font-family: AdvoCut, sans-serif;
<<<<<<< HEAD
}

#close-equipments {
    top: -2%;
    left: 96%;
=======
>>>>>>> 4819b503
}<|MERGE_RESOLUTION|>--- conflicted
+++ resolved
@@ -85,12 +85,9 @@
 #bonuses {
     position: absolute;
     font-family: AdvoCut, sans-serif;
-<<<<<<< HEAD
 }
 
 #close-equipments {
     top: -2%;
     left: 96%;
-=======
->>>>>>> 4819b503
 }