--- conflicted
+++ resolved
@@ -37,13 +37,11 @@
 
 #add-friend-input {
     position: absolute;
-<<<<<<< HEAD
-=======
 
     font-family: AdvoCut, sans-serif;
     font-size: 16px;
->>>>>>> 880a6ca7
     color: #fff;
+
     background-color: transparent;
     border: none;
 }
