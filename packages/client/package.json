--- conflicted
+++ resolved
@@ -6,12 +6,7 @@
         "start": "sirv dist -p 9000 --no-logs"
     },
     "dependencies": {
-<<<<<<< HEAD
-        "@types/pako": "^1.0.1",
-        "browserify-zlib": "^0.2.0",
-=======
         "@kaetram/common": "workspace:packages/common",
->>>>>>> 9a6de790
         "gl-tiled": "^1.0.0",
         "illuminated": "^1.2.3",
         "jquery": "^3.6.0",
@@ -24,6 +19,7 @@
         "@types/jquery": "^3.5.5",
         "@types/lodash": "^4.14.170",
         "@types/node": "^15.12.4",
+        "@types/pako": "^1.0.1",
         "@vitejs/plugin-legacy": "^1.4.2",
         "autoprefixer": "^10.2.6",
         "dotenv-extended": "^2.9.0",
