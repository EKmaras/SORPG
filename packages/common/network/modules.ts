--- conflicted
+++ resolved
@@ -158,16 +158,15 @@
     Minus = 189
 }
 
-<<<<<<< HEAD
 export enum AudioTypes {
     Music,
     SFX
-=======
+}
+
 export enum HealTypes {
     Health,
     Mana,
     Stamina
->>>>>>> f3657443
 }
 
 export enum PoisonTypes {
