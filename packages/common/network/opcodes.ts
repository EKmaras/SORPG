export enum Login {
    Login,
    Register,
    Guest
}

export enum List {
    Spawns,
    Positions
}

export enum Equipment {
    Batch,
    Equip,
    Unequip,
    Style
}

export enum Movement {
    Request,
    Started,
    Step,
    Stop,
    Move,
    Follow,
    Entity,
    Speed
}

export enum Target {
    Talk,
    Attack,
    None,
    Object
}

export enum Combat {
    Initiate,
    Hit,
    Finish,
    Sync
}

export enum Projectile {
    Static,
    Dynamic,
    Create,
    Update,
    Impact
}

export enum Network {
    Ping,
    Pong
}

export enum Container {
    Batch,
    Add,
    Remove,
    Select,
    Swap
}

export enum Ability {
    Batch,
    Add,
    Update,
    Use,
    QuickSlot,
    Toggle
}

export enum Quest {
    Batch,
    Progress,
    Finish
}

export enum Achievement {
    Batch,
    Progress
}

export enum Notification {
    Ok,
    YesNo,
    Text,
    Popup
}

export enum Experience {
    Sync,
    Skill
}

export enum NPC {
    Talk,
    Store,
    Bank,
    Enchant,
    Countdown
}

export enum Trade {
    Request,
    Add,
    Remove,
    Accept,
    Close,
    Open
}

export enum Enchant {
    Select,
    Remove,
    Enchant,
    Update
}

export enum Guild {
    Create,
    Join,
    Leave,
    Rank,
    Update,
    Experience
}

export enum Pointer {
    Location, // Pointer on the map
    Relative, // Pointer relative to the screen
    Entity, // Pointer following an entity
    Remove,
    Button // Pointer for a button
}

export enum Store {
    Open,
    Close,
    Buy,
    Sell,
    Update,
    Select
}

export enum TeamWar {
    Score,
    End,
    Lobby,
    Exit
}

export enum Overlay {
    Set,
    Remove,
    Lamp,
    RemoveLamps,
    Darkness
}

export enum Camera {
    LockX,
    LockY,
    FreeFlow,
    Player
}

export enum Command {
    CtrlClick
}

export enum Skill {
    Batch,
    Update
}

export enum Minigame {
    TeamWar
}

export enum Bubble {
    Entity,
    Position
}

export enum Effect {
    Add,
    Remove
}

export enum Friends {
    List,
    Add,
    Remove,
    Status,
    Sync
}

export enum Player {
    Login,
<<<<<<< HEAD
    Logout
=======
    Logout,
    Chat,
    Friends,
    Guild
>>>>>>> 4eb06256
}<|MERGE_RESOLUTION|>--- conflicted
+++ resolved
@@ -199,12 +199,6 @@
 
 export enum Player {
     Login,
-<<<<<<< HEAD
-    Logout
-=======
     Logout,
-    Chat,
-    Friends,
     Guild
->>>>>>> 4eb06256
 }