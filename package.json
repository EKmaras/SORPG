--- conflicted
+++ resolved
@@ -30,108 +30,10 @@
         "url": "^0.11.0"
     },
     "devDependencies": {
-        "del": "^5.1.0",
         "gulp": "^4.0.2",
-        "html-minifier": "^4.0.0",
         "morgan": "^1.9.1",
-<<<<<<< HEAD
+        "socket.io-client": "^2.3.0",
         "workbox-build": "^4.3.1"
-=======
-        "socket.io-client": "^2.3.0",
-        "workbox-build": "^4.3.1",
-        "workbox-cli": "^4.3.1"
-    },
-    "esdoc": {
-        "source": "./",
-        "destination": "./docs",
-        "includes": [
-            "\\.js$"
-        ],
-        "excludes": [
-            "node_modules",
-            "cordova",
-            "lib/*",
-            "map.js",
-            "bundle.js",
-            "mapworker.js"
-        ],
-        "plugins": [
-            {
-                "name": "esdoc-ecmascript-proposal-plugin",
-                "option": {
-                    "all": true
-                }
-            },
-            {
-                "name": "esdoc-standard-plugin",
-                "option": {
-                    "lint": {
-                        "enable": true
-                    },
-                    "coverage": {
-                        "enable": true
-                    },
-                    "accessor": {
-                        "access": [
-                            "public",
-                            "protected",
-                            "private"
-                        ],
-                        "autoPrivate": true
-                    },
-                    "undocumentIdentifier": {
-                        "enable": true
-                    },
-                    "unexportedIdentifier": {
-                        "enable": false
-                    },
-                    "typeInference": {
-                        "enable": true
-                    },
-                    "brand": {
-                        "logo": "./client/img/icons/icon-512x512.png",
-                        "title": "Kaetram Documentation",
-                        "description": "Kaetram development support.",
-                        "repository": "https://github.com/Veradictus/Kaetram-Open",
-                        "site": "https://kaetram.com",
-                        "author": "https://github.com/Veradictus",
-                        "image": "https://kaetram.com/img/icons/icon-512x512.png"
-                    }
-                }
-            }
-        ]
-    },
-    "eslintConfig": {
-        "rules": {
-            "curly": [
-                "error",
-                "multi-or-nest"
-            ],
-            "indent": [
-                "warn",
-                4,
-                {
-                    "SwitchCase": 1
-                }
-            ],
-            "linebreak-style": [
-                "error",
-                "unix"
-            ],
-            "quotes": [
-                "error",
-                "single"
-            ],
-            "semi": [
-                "error",
-                "always"
-            ],
-            "operator-linebreak": 0
-        }
-    },
-    "directories": {
-        "doc": "docs"
->>>>>>> ace30733
     },
     "repository": "git+https://github.com/Veradictus/Kaetram-Open.git",
     "bugs": {
